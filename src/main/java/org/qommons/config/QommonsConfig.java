--- conflicted
+++ resolved
@@ -580,11 +580,7 @@
 		else {
 			// See if it's a file path
 			File file = new File(s);
-<<<<<<< HEAD
-			if (file.isAbsolute() || file.exists())
-=======
 			if (file.exists())
->>>>>>> b4ef62b9
 				return file.toURI().toURL();
 			throw new java.io.IOException("Location " + s + " is invalid (" + file.getCanonicalPath() + ")");
 		}
