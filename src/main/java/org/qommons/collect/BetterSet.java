package org.qommons.collect;

import java.util.Collection;
import java.util.Iterator;
import java.util.Set;

import org.qommons.Transaction;

/**
 * A {@link Set} that is also a {@link BetterCollection}.
 * 
 * See <a href="https://github.com/Updownquark/Qommons/wiki/BetterCollection-API#betterset">the wiki</a> for more detail.
 * 
 * @param <E> The type of values in the set
 */
public interface BetterSet<E> extends BetterCollection<E>, TransactableSet<E> {
	@Override
	default Iterator<E> iterator() {
		return BetterCollection.super.iterator();
	}

	@Override
	default MutableElementSpliterator<E> spliterator() {
		return BetterCollection.super.spliterator();
	}

	@Override
	default Object[] toArray() {
		return BetterCollection.super.toArray();
	}

	@Override
	default boolean contains(Object o) {
		return BetterCollection.super.contains(o);
	}

	@Override
	default boolean containsAll(Collection<?> c) {
		return BetterCollection.super.containsAll(c);
	}

	@Override
	default boolean remove(Object o) {
		return BetterCollection.super.remove(o);
	}

	/**
	 * Retrieves the element in this set equivalent to the given value, if present. Otherwise, the value is added, the <code>added</code>
	 * runnable is invoked (if supplied), and the new element returned.
	 * 
	 * @param value The value to get or add
	 * @param first Whether (if not present) to prefer to add the value to the beginning or end of the set
	 * @param added The runnable which, if not null will be {@link Runnable#run() invoked} if the value is added to the set in this
	 *        operation
	 * @return The element containing the value, or null if the element was not present AND could not be added for any reason
	 */
	CollectionElement<E> getOrAdd(E value, boolean first, Runnable added);

	@Override
	default BetterSet<E> with(E... values) {
		BetterCollection.super.with(values);
		return this;
	}

	@Override
	default BetterSet<E> withAll(Collection<? extends E> values) {
		BetterCollection.super.withAll(values);
		return this;
	}

	@Override
	default boolean removeAll(Collection<?> c) {
		return BetterCollection.super.removeAll(c);
	}

	@Override
	default boolean retainAll(Collection<?> c) {
		return BetterCollection.super.retainAll(c);
	}

	@Override
	default BetterSet<E> reverse() {
		return new ReversedBetterSet<>(this);
	}

	/**
	 * <p>
	 * A search method that works to detect inconsistencies in the set's storage structure during the search.
	 * </p>
	 * <p>
	 * See {@link #checkConsistency()} and <a href="https://github.com/Updownquark/Qommons/wiki/BetterCollection-API#features-2">BetterSet
	 * Features</a>
	 * </p>
	 * <p>
	 * If any inconsistency is found, the invalid flag will be set to true and null will be returned. Otherwise, this method functions
	 * exactly as {@link #getElement(Object, boolean)} (the <code>first</code> flat is irrelevant for a set).
	 * </p>
	 * <p>
	 * This method only checks for inconsistencies along the search path for the given value. A null result with no inconsistencies detected
	 * is NOT a guarantee that the value is not present in the set. Values can be orphaned in the set in ways that are not detectable
	 * without a complete search. For a complete consistency search, use {@link #checkConsistency()}.
	 * </p>
	 * 
	 * @param value The value to search for
	 * @param invalid The invalid flag to set to true if inconsistency is detected
	 * @return The element, or null if inconsistency is detected or no such element is found in the set
	 */
	CollectionElement<E> searchWithConsistencyDetection(E value, boolean[] invalid);

	/**
	 * <p>
	 * Searches for any inconsistencies in the set's storage structure. This typically takes linear time.
	 * </p>
	 * <p>
	 * Such inconsistencies typically arise from changes to the properties of a stored value that this set uses to store by. For example, if
	 * a set of items are stored by name (esp. a sorted set) and then an item's name changes, the storage structure becomes inconsistent.
	 * This may affect the ability to retrieve the element by value and may also affect the searchability of other items in the set.
	 * </p>
	 * <p>
	 * For more information, see <a href="https://github.com/Updownquark/Qommons/wiki/BetterCollection-API#features-2">BetterSet
	 * Features</a>
	 * </p>
	 * 
	 * @return Whether any inconsistency was found in the set
	 */
	boolean checkConsistency();

	/**
	 * An interface to monitor #repair on a set.
	 * 
	 * @param <E> The type of elements in the set
	 * @param <X> The type of the custom data to keep track of transfer operations
	 */
	interface RepairListener<E, X> {
		/**
		 * <p>
		 * Called after an element is removed from the set due to a collision with a different element. It will also be called if the
		 * element is no longer compatible with this set (e.g. a sub-set).
		 * </p>
		 * <p>
		 * For some sets, especially sub-sets, it is not possible for the view to determine whether an element previously belonged to the
		 * set. So this method may be called for elements that were not present.
		 * </p>
		 * 
		 * @param element The element removed due to a collision or due to the element no longer being compatible with this set (i.e. a
		 *        sub-set)
		 */
		void removed(CollectionElement<E> element);

		/**
		 * <p>
		 * Called after an element is removed, before its value is transferred to a new position in the set. This will be immediately
		 * followed by a call to {@link #postTransfer(CollectionElement, Object)} with a new element with the same value.
		 * </p>
		 * <p>
		 * For some sets, especially sub-sets, it is not possible for the view to determine whether an element previously belonged to the
		 * set. So this method may be called for elements that were not present previously, but are now.
		 * </p>
		 * 
		 * @param element The element, having just been removed, which will immediately be transferred to another position in the set, with
		 *        a corresponding call to {@link #postTransfer(CollectionElement, Object)}
		 * @return A piece of data which will be given as the second argument to {@link #postTransfer(CollectionElement, Object)} as a means
		 *         of tracking
		 */
		X preTransfer(CollectionElement<E> element);

		/**
		 * Called after an element is transferred to a new position in the set. Typically, this will be immediately after a corresponding
		 * call to {@link #preTransfer(CollectionElement)}, but if it can be determined that the element was previously not present in this
		 * collection, but now as as a result of the transfer, {@link #preTransfer(CollectionElement)} may not be called first and
		 * <code>data</code> will be null.
		 * 
		 * @param element The element previously removed (with a corresponding call to {@link #preTransfer(CollectionElement)}) and now
		 *        re-added in a different position within the set
		 * @param data The data returned from the {@link #preTransfer(CollectionElement)} call, or null if the pre-transferred element was
		 *        not a member of this set
		 */
		void postTransfer(CollectionElement<E> element, X data);
	}

	/**
	 * <p>
	 * Searches for and fixes any inconsistencies in the set's storage structure.
	 * </p>
	 * <p>
	 * See {@link #checkConsistency()} and <a href="https://github.com/Updownquark/Qommons/wiki/BetterCollection-API#features-2">BetterSet
	 * Features</a>
	 * </p>
	 * 
	 * @param <X> The type of the data transferred for the listener
	 * @param listener The listener to monitor repairs. May be null.
	 * @return Whether any inconsistencies were found
	 */
	<X> boolean repair(RepairListener<E, X> listener);

	/**
	 * A default toString() method for set implementations to use
	 *
	 * @param set The set to print
	 * @return The string representation of the set
	 */
	public static String toString(BetterSet<?> set) {
		StringBuilder ret = new StringBuilder("{");
		boolean first = true;
		try (Transaction t = set.lock(false, null)) {
			for (Object value : set) {
				if (!first) {
					ret.append(", ");
				} else
					first = false;
				ret.append(value);
			}
		}
		ret.append('}');
		return ret.toString();
	}

	/**
	 * @param <E> The type of the set
	 * @return An immutable, empty set
	 */
	public static <E> BetterSet<E> empty() {
		return new EmptySet<>();
	}

	/**
	 * Implements {@link BetterSet#reverse()}
	 * 
	 * @param <E> The type of the set
	 */
	class ReversedBetterSet<E> extends ReversedCollection<E> implements BetterSet<E> {
		public ReversedBetterSet(BetterSet<E> wrap) {
			super(wrap);
		}

		@Override
		protected BetterSet<E> getWrapped() {
			return (BetterSet<E>) super.getWrapped();
		}

		@Override
<<<<<<< HEAD
		public CollectionElement<E> searchWithConsistencyDetection(E value, boolean[] invalid) {
			return CollectionElement.reverse(getWrapped().searchWithConsistencyDetection(value, invalid));
		}

		@Override
		public boolean checkConsistency() {
			return getWrapped().checkConsistency();
		}

		@Override
		public <X> boolean repair(RepairListener<E, X> listener) {
			RepairListener<E, X> reversedListener = listener == null ? null : new RepairListener<E, X>() {
				@Override
				public void removed(CollectionElement<E> element) {
					listener.removed(element.reverse());
				}

				@Override
				public X preTransfer(CollectionElement<E> element) {
					return listener.preTransfer(element.reverse());
				}

				@Override
				public void postTransfer(CollectionElement<E> element, X data) {
					listener.postTransfer(element.reverse(), data);
				}
			};
			return getWrapped().repair(reversedListener);
=======
		public CollectionElement<E> getOrAdd(E value, boolean first, Runnable added) {
			return CollectionElement.reverse(getWrapped().getOrAdd(value, !first, added));
>>>>>>> 24f726a0
		}

		@Override
		public BetterSet<E> reverse() {
			return getWrapped();
		}

		@Override
		public String toString() {
			return BetterSet.toString(this);
		}
	}

	/**
	 * Implements {@link BetterSet#empty()}
	 * 
	 * @param <E> The type of the set
	 */
	class EmptySet<E> extends BetterCollection.EmptyCollection<E> implements BetterSet<E> {
		@Override
<<<<<<< HEAD
		public CollectionElement<E> searchWithConsistencyDetection(E value, boolean[] invalid) {
			return null;
		}

		@Override
		public boolean checkConsistency() {
			return false;
		}

		@Override
		public <X> boolean repair(org.qommons.collect.BetterSet.RepairListener<E, X> listener) {
			return false;
		}
=======
		public CollectionElement<E> getOrAdd(E value, boolean first, Runnable added) {
			return null;
		}
>>>>>>> 24f726a0
	}
}<|MERGE_RESOLUTION|>--- conflicted
+++ resolved
@@ -239,7 +239,11 @@
 		}
 
 		@Override
-<<<<<<< HEAD
+		public CollectionElement<E> getOrAdd(E value, boolean first, Runnable added) {
+			return CollectionElement.reverse(getWrapped().getOrAdd(value, !first, added));
+		}
+
+		@Override
 		public CollectionElement<E> searchWithConsistencyDetection(E value, boolean[] invalid) {
 			return CollectionElement.reverse(getWrapped().searchWithConsistencyDetection(value, invalid));
 		}
@@ -268,10 +272,6 @@
 				}
 			};
 			return getWrapped().repair(reversedListener);
-=======
-		public CollectionElement<E> getOrAdd(E value, boolean first, Runnable added) {
-			return CollectionElement.reverse(getWrapped().getOrAdd(value, !first, added));
->>>>>>> 24f726a0
 		}
 
 		@Override
@@ -292,7 +292,10 @@
 	 */
 	class EmptySet<E> extends BetterCollection.EmptyCollection<E> implements BetterSet<E> {
 		@Override
-<<<<<<< HEAD
+		public CollectionElement<E> getOrAdd(E value, boolean first, Runnable added) {
+			return null;
+		}
+		@Override
 		public CollectionElement<E> searchWithConsistencyDetection(E value, boolean[] invalid) {
 			return null;
 		}
@@ -306,10 +309,5 @@
 		public <X> boolean repair(org.qommons.collect.BetterSet.RepairListener<E, X> listener) {
 			return false;
 		}
-=======
-		public CollectionElement<E> getOrAdd(E value, boolean first, Runnable added) {
-			return null;
-		}
->>>>>>> 24f726a0
 	}
 }