package org.qommons.collect;

import java.lang.reflect.Array;
import java.util.Collection;
import java.util.Comparator;
import java.util.Iterator;
import java.util.NavigableSet;
import java.util.Objects;
import java.util.function.BiFunction;
import java.util.function.Consumer;
import java.util.function.Function;
import java.util.function.Supplier;

import org.qommons.Ternian;
import org.qommons.Transaction;
import org.qommons.collect.MutableCollectionElement.StdMsg;

/**
 * A {@link NavigableSet} that is also a {@link BetterSet}. BetterSortedSets are also indexable (usually in logarithmic time), so
 * BetterSortedSets are also {@link BetterList}s.
 * 
 * BetterSortedSet also contains a great deal more capability than either {@link NavigableSet} and {@link BetterList}. In particular,
 * BetterSortedSets are searchable by {@link Comparable} instead of only by value, so developers can take advantage of optimized
 * searchability based on attributes of values in the set without needing to synthesize an actual value.
 * 
 * See <a href="https://github.com/Updownquark/Qommons/wiki/BetterCollection-API#bettersortedset">the wiki</a> for more detail.
 * 
 * @param <E> The type of values in the set
 */
public interface BetterSortedSet<E> extends BetterSet<E>, BetterList<E>, NavigableSet<E> {
	/**
	 * A filter on sorted search results. The underlying code for searches in a {@link BetterSortedSet} will always return an element unless
	 * the set is empty. The value will either match the search exactly or will be adjacent to where a value matching the search exactly
	 * would be inserted.
	 * 
	 * One of these filters may be used to direct and filter the search results.
	 * 
	 * Note that this class cannot be used to exclude an exact match. This may be done by creating a {@link Comparable search} that never
	 * returns zero. For example, if a result strictly less than a search is desired, create a wrapping search that returns 1 for any values
	 * that the wrapped search returns 0 for.
	 * 
	 * @see BetterSortedSet#search(Comparable, SortedSearchFilter)
	 */
	enum SortedSearchFilter {
		/**
		 * Accepts only results less than or equal to a search (i.e. <code>search.{@link Comparable#compareTo compareTo}(value)&gt;=0</code>
		 */
		Less(Ternian.TRUE, true),
		/**
		 * Prefers results less than or equal to a search (i.e. <code>search.{@link Comparable#compareTo compareTo}(value)&gt;=0</code>, but
		 * accepts a greater result if no lesser result exists
		 */
		PreferLess(Ternian.TRUE, false),
		/** Accepts only results for which a search returns 0 */
		OnlyMatch(Ternian.NONE, true),
		/**
		 * Prefers results greater than or equal to a search (i.e. <code>search.{@link Comparable#compareTo compareTo}(value)&lt;=0</code>,
		 * but accepts a lesser result if no greater result exists
		 */
		PreferGreater(Ternian.FALSE, false),
		/**
		 * Accepts only results greater than or equal to a search (i.e.
		 * <code>search.{@link Comparable#compareTo compareTo}(value)&lt;=0</code>
		 */
		Greater(Ternian.FALSE, true);

		/** Whether this search prefers values less than an exact match, or {@link Ternian#NONE} for {@link #OnlyMatch} */
		public final Ternian less;
		/** Whether this search allows matches that do not match the #less value */
		public final boolean strict;

		private SortedSearchFilter(Ternian less, boolean strict) {
			this.less = less;
			this.strict = strict;
		}

		public SortedSearchFilter opposite() {
			switch (this) {
			case Less:
				return Greater;
			case PreferLess:
				return PreferGreater;
			case PreferGreater:
				return PreferLess;
			case Greater:
				return Less;
			default:
				return this;
			}
		}

		public static SortedSearchFilter of(Boolean less, boolean strict) {
			for (SortedSearchFilter ssf : SortedSearchFilter.values())
				if (Objects.equals(ssf.less.value, less) && ssf.strict == strict)
					return ssf;
			throw new IllegalArgumentException("No such filter exists");
		}

		/** @return A short String representing this filter */
		public String getSymbol() {
			switch (this) {
			case Less:
				return "<";
			case PreferLess:
				return "<?";
			case OnlyMatch:
				return "==";
			case PreferGreater:
				return ">?";
			case Greater:
				return ">";
			default:
				throw new IllegalStateException();
			}
		}
	}

	/**
	 * Searches this sorted set for an element
	 *
	 * @param search The search to navigate through this set for the target value. The search must follow this set's {@link #comparator()
	 *        order}.
	 * @param filter The filter on the result
	 * @return The element that is the best found result of the search, or null if this set is empty or does not contain any element
	 *         matching the given filter
	 */
	CollectionElement<E> search(Comparable<? super E> search, SortedSearchFilter filter);

	/**
	 * Same as {@link #search(Comparable, SortedSearchFilter)} but flattens to a value
	 * 
	 * @param search The search to navigate through this set for the target value. The search must follow this set's {@link #comparator()
	 *        order}.
	 * @param filter The filter on the result
	 * @return The value that is the best found result of the search, or null if this set is empty or does not contain any element matching
	 *         the given filter
	 */
	default E searchValue(Comparable<? super E> search, SortedSearchFilter filter) {
		CollectionElement<E> el = search(search, filter);
		return el == null ? null : el.get();
	}

	@Override
	default CollectionElement<E> getOrAdd(E value, boolean first, Runnable added) {
		while (true) {
			CollectionElement<E> found = search(searchFor(value, 0), SortedSearchFilter.PreferLess);
			if (found == null) {
				found = addElement(value, first);
				if (found != null && added != null)
					added.run();
				return found;
			}
			int compare = comparator().compare(value, found.get());
			if (compare == 0)
				return found;
			try (Transaction t = lock(true, true, null)) {
				MutableCollectionElement<E> mutableElement;
				try {
					mutableElement = mutableElement(found.getElementId());
				} catch (IllegalArgumentException e) {
					continue; // Possible it may have been removed already
				}
				ElementId addedId = mutableElement.add(value, compare < 0);
				if (added != null)
					added.run();
				return getElement(addedId);
			}
		}
	}

	/**
	 * @param search The search to use
	 * @return Either:
	 *         <ul>
	 *         <li>The index of the element <code>search</code>
	 *         (<code>search.{@link Comparable#compareTo(Object) compareTo}(element)==0</code>)</li>
	 *         <li>or <code>-index-1</code>, where <code>index</code> is the index in this sorted set where a value matching
	 *         <code>search</code> would be if it were added</li>
	 *         </ul>
	 */
	int indexFor(Comparable<? super E> search);

	@Override
	void clear();

	@Override
	default boolean isContentControlled() {
		return true;
	}

	@Override
	default MutableElementSpliterator<E> spliterator() {
		return BetterList.super.spliterator();
	}

	@Override
	default Iterator<E> iterator() {
		return BetterList.super.iterator();
	}

	@Override
	default boolean contains(Object c) {
		return BetterList.super.contains(c);
	}

	@Override
	default boolean containsAll(Collection<?> c) {
		return BetterList.super.containsAll(c);
	}

	@Override
	default Object[] toArray() {
		return BetterList.super.toArray();
	}

	@Override
	default BetterSortedSet<E> with(E... values) {
		BetterSet.super.with(values);
		return this;
	}

	@Override
	default BetterSortedSet<E> withAll(Collection<? extends E> values) {
		BetterSet.super.withAll(values);
		return this;
	}

	@Override
	default boolean remove(Object c) {
		return BetterList.super.remove(c);
	}

	@Override
	default boolean removeAll(Collection<?> c) {
		return BetterList.super.removeAll(c);
	}

	@Override
	default boolean retainAll(Collection<?> c) {
		return BetterList.super.retainAll(c);
	}

	/**
	 * Creates a {@link Comparable} to use in searching this sorted set from a value compatible with the set's comparator
	 * 
	 * @param value The comparable value
	 * @param onExact The value to return when the comparator matches. For example, to search for values strictly less than
	 *        <code>value</code>, an integer &lt;0 should be specified.
	 * @return The search to use with {@link #search(Comparable, SortedSearchFilter)}, {@link #subSet(Comparable, Comparable)}, etc.
	 */
	default Comparable<? super E> searchFor(E value, int onExact) {
		class ValueSearch<V> implements Comparable<V> {
			private final Comparator<? super V> theCompare;
			private final V theValue;
			private final int theOnExact;

			ValueSearch(Comparator<? super V> compare, V val, int _onExact) {
				theCompare = compare;
				theValue = val;
				theOnExact = _onExact;
			}

			@Override
			public int compareTo(V v) {
				int compare = theCompare.compare(theValue, v);
				if (compare == 0)
					compare = theOnExact;
				return compare;
			}

			@Override
			public int hashCode() {
				return Objects.hash(theCompare, theValue, theOnExact);
			}

			@Override
			public boolean equals(Object o) {
				if (!(o instanceof ValueSearch))
					return false;
				ValueSearch<?> other = (ValueSearch<?>) o;
				return theCompare.equals(other.theCompare) && Objects.equals(theValue, other.theValue) && theOnExact == other.theOnExact;
			}

			@Override
			public String toString() {
				if (theOnExact < 0)
					return "<" + theValue;
				else if (theOnExact == 0)
					return String.valueOf(theValue);
				else
					return ">" + theValue;
			}
		}
		return new ValueSearch<>(comparator(), value, onExact);
	}

	@Override
	default int indexOf(Object o) {
		return BetterList.super.indexOf(o);
	}

	@Override
	default int lastIndexOf(Object o) {
		return BetterList.super.lastIndexOf(o);
	}

	@Override
	default CollectionElement<E> getElement(E value, boolean first) {
		return search(searchFor(value, 0), SortedSearchFilter.OnlyMatch);
	}

	@Override
	default E first() {
		return getFirst();
	}

	@Override
	default E last() {
		return getLast();
	}

	@Override
	default E pollLast() {
		return BetterList.super.pollLast();
	}

	@Override
	default E pollFirst() {
		return BetterList.super.pollFirst();
	}

	@Override
	default E floor(E e) {
		CollectionElement<E> element = search(searchFor(e, 0), SortedSearchFilter.Less);
		return element == null ? null : element.get();
	}

	@Override
	default E lower(E e) {
		CollectionElement<E> element = search(searchFor(e, -1), SortedSearchFilter.Less);
		return element == null ? null : element.get();
	}

	@Override
	default E ceiling(E e) {
		CollectionElement<E> element = search(searchFor(e, 0), SortedSearchFilter.Greater);
		return element == null ? null : element.get();
	}

	@Override
	default E higher(E e) {
		CollectionElement<E> element = search(searchFor(e, 1), SortedSearchFilter.Greater);
		return element == null ? null : element.get();
	}

	/**
	 * Given a value/search, returns an interpolated value within this set's contents
	 * 
	 * @param <T> The type of value to return
	 * @param search The search to search for a position within this set's values
	 * @param onMatchOrTerminal Provides the result in the case that:
	 *        <ul>
	 *        <li>A value in this set matches the search exactly</li>
	 *        <li>The first value in this set is greater than the search</li>
	 *        <li>The last value in this set is less than the search</li>
	 *        </ul>
	 * @param interpolate Provides the result in the case that there are two adjacent values in this set, <code>v1</code> and
	 *        <code>v2</code>, such that <code>v1&lt;search && v2&gt;search</code>
	 * @param onEmpty Provides the result in the case that this set is empty
	 * @return The value supplied by the appropriate function
	 */
	default <T> T between(Comparable<? super E> search, Function<? super E, ? extends T> onMatchOrTerminal,
		BiFunction<? super E, ? super E, ? extends T> interpolate, Supplier<? extends T> onEmpty) {
		return betweenElements(search, //
			el -> onMatchOrTerminal.apply(el.get()), (el1, el2) -> interpolate.apply(el1.get(), el2.get()), onEmpty);
	}

	/**
	 * Same as {@link #between(Comparable, Function, BiFunction, Supplier)}, but supplies the {@link CollectionElement element}s to the
	 * value functions
	 * 
	 * @param <T> The type of value to return
	 * @param search The search to search for a position within this set's values
	 * @param onMatchOrTerminal Provides the result in the case that:
	 *        <ul>
	 *        <li>An element in this set matches the search exactly</li>
	 *        <li>The first element in this set is greater than the search</li>
	 *        <li>The last element in this set is less than the search</li>
	 *        </ul>
	 * @param interpolate Provides the result in the case that there are two adjacent elements in this set whose values, <code>v1</code> and
	 *        <code>v2</code> are such that <code>v1&lt;search && v2&gt;search</code>
	 * @param onEmpty Provides the result in the case that this set is empty
	 * @return The value supplied by the appropriate function
	 */
	default <T> T betweenElements(Comparable<? super E> search, Function<? super CollectionElement<E>, ? extends T> onMatchOrTerminal,
		BiFunction<? super CollectionElement<E>, ? super CollectionElement<E>, ? extends T> interpolate, Supplier<? extends T> onEmpty) {
		CollectionElement<E> found = search(search, SortedSearchFilter.Less);
		if (found == null) { // No element <= search
			found = getTerminalElement(true);
			if (found == null)
				return onEmpty.get();
			else
				return onMatchOrTerminal.apply(found);
		} else if (search.compareTo(found.get()) == 0)
			return onMatchOrTerminal.apply(found);
		else {
			CollectionElement<E> next = getAdjacentElement(found.getElementId(), true);
			if (next == null)
				return onMatchOrTerminal.apply(found);
			else
				return interpolate.apply(found, next);
		}
	}

	@Override
	default BetterSortedSet<E> reverse() {
		return new ReversedSortedSet<>(this);
	}

	@Override
	default BetterSortedSet<E> descendingSet() {
		return reverse();
	}

	@Override
	default Iterator<E> descendingIterator() {
		return reverse().iterator();
	}

	@Override
	default BetterSortedSet<E> subSet(E fromElement, boolean fromInclusive, E toElement, boolean toInclusive) {
		return subSet(searchFor(fromElement, fromInclusive ? 0 : 1), searchFor(toElement, toInclusive ? 0 : -1));
	}

	/**
	 * @param from The (optional) lower bound for the sub-set
	 * @param to The (optional) upper bound for the sub-set
	 * @return A sub set containing all of this set's <code>value</code>s for which
	 *         <code>from.{@link Comparable#compareTo(Object) compareTo}(value)&gt;=0</code> (if <code>from</code> is specified) and
	 *         <code>to.{@link Comparable#compareTo(Object) compareTo}(value)&lt;=0</code> (if <code>to</code> is specified).
	 */
	default BetterSortedSet<E> subSet(Comparable<? super E> from, Comparable<? super E> to) {
		return new BetterSubSet<>(this, from, to);
	}

	@Override
	default BetterSortedSet<E> headSet(E toElement, boolean inclusive) {
		return subSet(null, searchFor(toElement, inclusive ? 0 : -1));
	}

	@Override
	default BetterSortedSet<E> tailSet(E fromElement, boolean inclusive) {
		return subSet(searchFor(fromElement, inclusive ? 0 : 1), null);
	}

	@Override
	default BetterSortedSet<E> subSet(E fromElement, E toElement) {
		return subSet(fromElement, true, toElement, false);
	}

	@Override
	default BetterSortedSet<E> headSet(E toElement) {
		return headSet(toElement, false);
	}

	@Override
	default BetterSortedSet<E> tailSet(E fromElement) {
		return tailSet(fromElement, true);
	}

	@Override
	default BetterSortedSet<E> subList(int fromIndex, int toIndex) {
		try (Transaction t = lock(false, true, null)) {
			// Be inclusive so that adds succeed as often as possible
			Comparable<? super E> from = fromIndex == 0 ? null : searchFor(get(fromIndex - 1), 1);
			Comparable<? super E> to = toIndex == size() ? null : searchFor(get(toIndex), -1);
			return subSet(from, to);
		}
	}

	/**
	 * @param <E> The type of value to compare
	 * @param c1 The first search
	 * @param c2 The other search
	 * @param low Whether the other search is for the lower or upper bound of a new sorted set
	 * @return A lower or upper bound for both the given search and this sub set's lower or upper bound
	 */
	public static <E> Comparable<? super E> and(Comparable<? super E> c1, Comparable<? super E> c2, boolean low) {
		if (c1 == null)
			return c2;
		else if (c2 == null)
			return c1;
		class AndCompare implements Comparable<E> {
			@Override
			public int compareTo(E v) {
				int comp = c1.compareTo(v);
				if (low && comp <= 0)
					comp = c2.compareTo(v);
				else if (!low && comp >= 0)
					comp = c2.compareTo(v);
				return comp;
			}

			@Override
			public String toString() {
				return c1 + " and " + c2;
			}
		}
		return new AndCompare();
	}

	/**
	 * @param <E> The type of the set
	 * @param compare The comparator for the set
	 * @return An immutable, empty sorted set
	 */
	public static <E> BetterSortedSet<E> empty(Comparator<? super E> compare) {
		return new EmptySortedSet<>(compare);
	}

	/**
	 * Implements {@link BetterSortedSet#subSet(Comparable, Comparable)}
	 *
	 * @param <E> The type of elements in the set
	 */
	public static class BetterSubSet<E> implements BetterSortedSet<E> {
		private final BetterSortedSet<E> theWrapped;

		private final Comparable<? super E> from;
		private final Comparable<? super E> to;

		/**
		 * @param set The sorted set that this sub set is for
		 * @param from The lower bound for the sub set
		 * @param to The upper bound for the sub set
		 */
		public BetterSubSet(BetterSortedSet<E> set, Comparable<? super E> from, Comparable<? super E> to) {
			theWrapped = set;
			this.from = from;
			this.to = to;
		}

		/** @return The sorted set that this is a sub-set of */
		public BetterSortedSet<E> getWrapped() {
			return theWrapped;
		}

		@Override
		public boolean isLockSupported() {
			return theWrapped.isLockSupported();
		}

		@Override
		public Transaction lock(boolean write, boolean structural, Object cause) {
			return theWrapped.lock(write, structural, cause);
		}

		@Override
		public Transaction tryLock(boolean write, boolean structural, Object cause) {
			return theWrapped.tryLock(write, structural, cause);
		}

		@Override
		public long getStamp(boolean structuralOnly) {
			return theWrapped.getStamp(structuralOnly);
		}

		/** @return This sub-set's lower bound (may be null) */
		public Comparable<? super E> getFrom() {
			return from;
		}

		/** @return This sub-set's upper bound (may be null) */
		public Comparable<? super E> getTo() {
			return to;
		}

		/**
		 * @param value The value to check
		 * @return
		 *         <ul>
		 *         <li><b>0</b> if the value belongs in this set</li>
		 *         <li><b>&lt;0</b> if <code>{@link #getFrom() from}.{@link Comparable#compareTo(Object) compareTo}(value)&gt;0</code></li>
		 *         <li><b>&gt;0</b> if <code>{@link #getTo() to}.{@link Comparable#compareTo(Object) compareTo}(value)&lt;0</code></li>
		 *         </ul>
		 */
		public int isInRange(E value) {
			if (from != null && from.compareTo(value) > 0)
				return -1;
			if (to != null && to.compareTo(value) < 0)
				return 1;
			return 0;
		}

		/**
		 * @param search The search for this sub set
		 * @return A search to use within this sub set's {@link #getWrapped() super set} that obeys the given search within the sub-set's
		 *         bounds, but returns &lt;0 for values below and &gt;0 for values above this sub set's bounds
		 */
		protected Comparable<E> boundSearch(Comparable<? super E> search) {
			class BoundedSearch<V> implements Comparable<V> {
				private final BetterSubSet<V> theSubSet;
				private final Comparable<? super V> theSearch;

				BoundedSearch(BetterSubSet<V> subSet, Comparable<? super V> srch) {
					theSubSet = subSet;
					theSearch = srch;
				}

				@Override
				public int compareTo(V v) {
					int compare = -theSubSet.isInRange(v);
					if (compare == 0)
						compare = theSearch.compareTo(v);
					return compare;
				}

				@Override
				public String toString() {
					StringBuilder str = new StringBuilder("bounded(").append(search);
					if (theSubSet.from != null)
						str.append(", " + theSubSet.from);
					if (theSubSet.to != null)
						str.append(", " + theSubSet.to);
					str.append(')');
					return str.toString();
				}
			}
			return new BoundedSearch<>(this, search);
		}

		@Override
		public boolean belongs(Object o) {
			return theWrapped.belongs(o) && isInRange((E) o) == 0;
		}

		/** @return The first index in the wrapped sorted set that is included in this set */
		protected int getMinIndex() {
			if (from == null)
				return 0;
			int index = theWrapped.indexFor(from);
			if (index >= 0)
				return index;
			else
				return -index - 1;
		}

		/** @return The last index in the wrapped */
		protected int getMaxIndex() {
			if (to == null)
				return theWrapped.size() - 1;
			int index = theWrapped.indexFor(to);
			if (index >= 0)
				return index;
			else
				return -index - 2;
		}

		@Override
		public Comparator<? super E> comparator() {
			return theWrapped.comparator();
		}

		@Override
		public int size() {
			int minIndex = getMinIndex();
			if (minIndex < 0)
				return 0;
			int maxIndex = getMaxIndex();
			return Math.max(0, maxIndex - minIndex + 1); // Both minIndex and maxIndex are included here
		}

		@Override
		public boolean isEmpty() {
			int minIndex = getMinIndex();
			if (minIndex < 0)
				return true;
			int maxIndex = getMaxIndex();
			return minIndex > maxIndex; // Both minIndex and maxIndex are included here
		}

		@Override
		public int indexFor(Comparable<? super E> search) {
			int minIndex = getMinIndex();
			int maxIndex = getMaxIndex();
			if (minIndex > maxIndex)
				return -1;
			int wrapIdx = theWrapped.indexFor(boundSearch(search));
			if (wrapIdx < 0) {
				wrapIdx = -wrapIdx - 1 - minIndex;
				return -wrapIdx - 1;
			} else
				return wrapIdx - minIndex;
		}

		@Override
		public int getElementsBefore(ElementId id) {
			int wIndex = theWrapped.getElementsBefore(id);
			int minIdx = getMinIndex();
			if (wIndex < minIdx)
				throw new IllegalArgumentException(StdMsg.NOT_FOUND);
			if (wIndex > getMaxIndex())
				throw new IllegalArgumentException(StdMsg.NOT_FOUND);
			return wIndex - minIdx;
		}

		@Override
		public int getElementsAfter(ElementId id) {
			int wIndex = theWrapped.getElementsBefore(id);
			int maxIdx = getMaxIndex();
			if (wIndex > maxIdx)
				throw new IllegalArgumentException(StdMsg.NOT_FOUND);
			if (wIndex < getMinIndex())
				throw new IllegalArgumentException(StdMsg.NOT_FOUND);
			return maxIdx - wIndex;
		}

		@Override
		public Object[] toArray() {
			Object[] array = new Object[size()];
			for (int i = 0; i < array.length; i++)
				array[i] = get(i);
			return array;
		}

		@Override
		public <T> T[] toArray(T[] a) {
			T[] array = a.length >= size() ? a : (T[]) Array.newInstance(a.getClass().getComponentType(), size());
			for (int i = 0; i < array.length; i++)
				array[i] = (T) get(i);
			return array;
		}

		private int checkIndex(int index, boolean includeTerminus) {
			if (index < 0)
				throw new IndexOutOfBoundsException("" + index);
			int min = getMinIndex();
			int max = getMaxIndex();
			int wrapIndex = min + index;
			if (wrapIndex > max + 1 || (wrapIndex == max + 1 && !includeTerminus))
				throw new IndexOutOfBoundsException(index + " of " + Math.max(0, max - min + 1));
			return min + index;
		}

		@Override
		public E get(int index) {
			return theWrapped.get(checkIndex(index, false));
		}

		@Override
		public E set(int index, E element) {
			if (!belongs(element))
				throw new IllegalArgumentException(StdMsg.ILLEGAL_ELEMENT);
			try (Transaction t = lock(true, false, null)) {
				return theWrapped.set(checkIndex(index, false), element);
			}
		}

		@Override
		public String canAdd(E value, ElementId after, ElementId before) {
			if (!belongs(value))
				return StdMsg.ILLEGAL_ELEMENT;
			if (after == null && from != null)
				after = CollectionElement.getElementId(theWrapped.search(from, SortedSearchFilter.Less));
			if (before == null && to != null)
				before = CollectionElement.getElementId(theWrapped.search(to, SortedSearchFilter.Greater));
			return theWrapped.canAdd(value, after, before);
		}

		@Override
		public CollectionElement<E> addElement(E value, ElementId after, ElementId before, boolean first)
			throws UnsupportedOperationException, IllegalArgumentException {
			if (!belongs(value))
				throw new IllegalArgumentException(StdMsg.ILLEGAL_ELEMENT);
			if (after == null && from != null)
				after = CollectionElement.getElementId(theWrapped.search(from, SortedSearchFilter.Less));
			if (before == null && to != null)
				before = CollectionElement.getElementId(theWrapped.search(to, SortedSearchFilter.Greater));
			return theWrapped.addElement(value, after, before, first);
		}

		@Override
		public void add(int index, E element) {
			if (!belongs(element))
				throw new IllegalArgumentException(StdMsg.ILLEGAL_ELEMENT);
			try (Transaction t = lock(true, null)) {
				theWrapped.add(checkIndex(index, true), element);
			}
		}

		@Override
		public E remove(int index) {
			return theWrapped.remove(checkIndex(index, false));
		}

		@Override
		public CollectionElement<E> getElement(int index) {
			return theWrapped.getElement(checkIndex(index, false));
		}

		@Override
		public CollectionElement<E> getElement(E value, boolean first) {
			if (!belongs(value))
				return null;
			return theWrapped.getElement(value, first);
		}

		@Override
		public CollectionElement<E> getElement(ElementId id) {
			CollectionElement<E> el = theWrapped.getElement(id);
			if (isInRange(el.get()) != 0)
				throw new IllegalArgumentException(StdMsg.NOT_FOUND);
			return el;
		}

		@Override
		public CollectionElement<E> getTerminalElement(boolean first) {
			CollectionElement<E> wrapTerminal;
			if (first) {
				if (from == null)
					wrapTerminal = theWrapped.getTerminalElement(true);
				else
					wrapTerminal = theWrapped.search(from, SortedSearchFilter.PreferGreater);
			} else {
				if (to == null)
					wrapTerminal = theWrapped.getTerminalElement(false);
				else
					wrapTerminal = theWrapped.search(to, SortedSearchFilter.PreferLess);
			}
			if (wrapTerminal == null)
				return null;
			else if (from != null && from.compareTo(wrapTerminal.get()) > 0)
				return null;
			else if (to != null && to.compareTo(wrapTerminal.get()) < 0)
				return null;
			else
				return wrapTerminal;
		}

		@Override
		public CollectionElement<E> getAdjacentElement(ElementId elementId, boolean next) {
			CollectionElement<E> el = theWrapped.getAdjacentElement(elementId, next);
			if (el == null || isInRange(el.get()) != 0)
				return null;
			return el;
		}

		@Override
		public MutableCollectionElement<E> mutableElement(ElementId id) {
			MutableCollectionElement<E> el = theWrapped.mutableElement(id);
			if (isInRange(el.get()) != 0)
				throw new IllegalArgumentException(StdMsg.NOT_FOUND);
			return new BoundedMutableElement(el);
		}

		@Override
		public MutableElementSpliterator<E> spliterator(ElementId element, boolean asNext) {
			try (Transaction t = lock(false, null)) {
				if (isInRange(theWrapped.getElement(element).get()) != 0)
					throw new IllegalArgumentException(StdMsg.NOT_FOUND);
				return new BoundedMutableSpliterator(theWrapped.spliterator(element, asNext));
			}
		}

		@Override
		public CollectionElement<E> search(Comparable<? super E> search, SortedSearchFilter filter) {
			CollectionElement<E> wrapResult = theWrapped.search(boundSearch(search), filter);
			if (wrapResult == null)
				return null;
			int range = isInRange(wrapResult.get());
			if (range == 0)
				return wrapResult;
			if (filter.strict)
				return null;
			return getTerminalElement(range < 0);
		}

		@Override
		public BetterSortedSet<E> subSet(Comparable<? super E> innerFrom, Comparable<? super E> innerTo) {
			return new BetterSubSet<>(theWrapped, and(from, innerFrom, true), and(to, innerTo, false));
		}

		@Override
		public MutableElementSpliterator<E> spliterator(boolean fromStart) {
			MutableElementSpliterator<E> wrapSpliter;
			if (fromStart) {
				if (from == null)
					wrapSpliter = theWrapped.spliterator(true);
				else {
					CollectionElement<E> element = theWrapped.search(from, SortedSearchFilter.PreferGreater);
					if (element == null)
						wrapSpliter = theWrapped.spliterator(true);
					else
						wrapSpliter = theWrapped.spliterator(element.getElementId(), from.compareTo(element.get()) <= 0);
				}
			} else {
				if (to == null)
					wrapSpliter = theWrapped.spliterator(false);
				else {
					CollectionElement<E> element = theWrapped.search(to, SortedSearchFilter.PreferLess);
					if (element == null)
						wrapSpliter = theWrapped.spliterator(false);
					else
						wrapSpliter = theWrapped.spliterator(element.getElementId(), !(to.compareTo(element.get()) >= 0));
				}
			}
			return new BoundedMutableSpliterator(wrapSpliter);
		}

		@Override
		public boolean removeLast(Object o) {
			if ((o != null && !theWrapped.belongs(o)) || isInRange((E) o) != 0)
				return false;
			return theWrapped.removeLast(o);
		}

		@Override
		public void clear() {
			CollectionElement<E> bound = from == null ? null : theWrapped.search(from, SortedSearchFilter.Less);
			if (bound == null)
				bound = to == null ? null : theWrapped.search(to, SortedSearchFilter.Greater);
			if (bound == null) // This sub set contains all of the super set's elements
				theWrapped.clear();
			else
				removeIf(v -> true);
		}

		@Override
<<<<<<< HEAD
		public CollectionElement<E> searchWithConsistencyDetection(E value, boolean[] invalid) {
			CollectionElement<E> found = theWrapped.searchWithConsistencyDetection(value, invalid);
			if (found == null || isInRange(found.get()) != 0)
				return null;
			return found;
		}

		@Override
		public boolean checkConsistency() {
			return theWrapped.checkConsistency();
		}

		@Override
		public <X> boolean repair(RepairListener<E, X> listener) {
			RepairListener<E, X> subListener = new RepairListener<E, X>() {
				@Override
				public void removed(CollectionElement<E> element) {
					// As the repair method may be called after any number of changes to the set's values,
					// we cannot assume anything about the previous state of the element, e.g. whether it was previously present in this
					// sub-set.
					// It is for this reason that the repair API specifies that this method may be called even for elements that were not
					// present in the set.
					listener.removed(element);
				}

				@Override
				public X preTransfer(CollectionElement<E> element) {
					// As the repair method may be called after any number of changes to the set's values,
					// we cannot assume anything about the previous state of the element, e.g. whether it was previously present in this
					// sub-set.
					// It is for this reason that the repair API specifies that this method may be called even for elements that were not
					// present in the set.
					// Therefore, we need to inform the listener about the element by one of the 2 methods
					if (isInRange(element.get()) == 0)
						return listener.preTransfer(element);
					else {
						listener.removed(element);
						return null;
					}
				}

				@Override
				public void postTransfer(CollectionElement<E> element, X data) {
					if (isInRange(element.get()) == 0)
						listener.postTransfer(element, data);
				}
			};
			return theWrapped.repair(subListener);
=======
		public int hashCode() {
			return BetterCollection.hashCode(this);
		}

		@Override
		public boolean equals(Object obj) {
			return BetterCollection.equals(this, obj);
>>>>>>> 24f726a0
		}

		@Override
		public String toString() {
			StringBuilder ret = new StringBuilder("{");
			boolean first = true;
			for (Object value : this) {
				if (!first) {
					ret.append(", ");
				} else
					first = false;
				ret.append(value);
			}
			ret.append('}');
			return ret.toString();
		}

		private class BoundedMutableSpliterator extends MutableElementSpliterator.SimpleMutableSpliterator<E> {
			private final MutableElementSpliterator<E> theWrappedSpliter;

			BoundedMutableSpliterator(MutableElementSpliterator<E> wrappedSpliter) {
				super(BetterSubSet.this);
				theWrappedSpliter = wrappedSpliter;
			}

			@Override
			public long estimateSize() {
				return theWrappedSpliter.estimateSize();
			}

			@Override
			public long getExactSizeIfKnown() {
				return theWrappedSpliter.getExactSizeIfKnown();
			}

			@Override
			public int characteristics() {
				return DISTINCT | ORDERED | SORTED;
			}

			@Override
			public Comparator<? super E> getComparator() {
				return theWrappedSpliter.getComparator();
			}

			@Override
			protected boolean internalForElementM(Consumer<? super MutableCollectionElement<E>> action, boolean forward) {
				boolean[] success = new boolean[1];
				if (theWrappedSpliter.forElementM(el -> {
					if (isInRange(el.get()) == 0) {
						success[0] = true;
						action.accept(new BoundedMutableElement(el));
					}
				}, forward) && !success[0]) {
					// If there was a super-set element that was not in range, need to back up back to the last in-range element
					theWrappedSpliter.forElement(v -> {
					}, !forward);
				}
				return success[0];
			}

			@Override
			protected boolean internalForElement(Consumer<? super CollectionElement<E>> action, boolean forward) {
				boolean[] success = new boolean[1];
				if (theWrappedSpliter.forElement(el -> {
					if (isInRange(el.get()) == 0) {
						success[0] = true;
						action.accept(el);
					}
				}, forward) && !success[0]) {
					// If there was a super-set element that was not in range, need to back up back to the last in-range element
					theWrappedSpliter.forElement(v -> {
					}, !forward);
				}
				return success[0];
			}

			@Override
			public MutableElementSpliterator<E> trySplit() {
				MutableElementSpliterator<E> wrapSplit = theWrappedSpliter.trySplit();
				return wrapSplit == null ? null : new BoundedMutableSpliterator(wrapSplit);
			}
		}

		class BoundedMutableElement implements MutableCollectionElement<E> {
			private final MutableCollectionElement<E> theWrappedEl;

			BoundedMutableElement(MutableCollectionElement<E> wrappedEl) {
				theWrappedEl = wrappedEl;
			}

			@Override
			public BetterCollection<E> getCollection() {
				return BetterSubSet.this;
			}

			@Override
			public ElementId getElementId() {
				return theWrappedEl.getElementId();
			}

			@Override
			public E get() {
				return theWrappedEl.get();
			}

			@Override
			public String isEnabled() {
				return theWrappedEl.isEnabled();
			}

			@Override
			public String isAcceptable(E value) {
				if (isInRange(value) != 0)
					return StdMsg.ILLEGAL_ELEMENT;
				return theWrappedEl.isAcceptable(value);
			}

			@Override
			public void set(E value) throws IllegalArgumentException, UnsupportedOperationException {
				if (isInRange(value) != 0)
					throw new IllegalArgumentException(StdMsg.ILLEGAL_ELEMENT);
				theWrappedEl.set(value);
			}

			@Override
			public String canRemove() {
				return theWrappedEl.canRemove();
			}

			@Override
			public void remove() throws UnsupportedOperationException {
				theWrappedEl.remove();
			}

			@Override
			public String toString() {
				return theWrappedEl.toString();
			}
		}
	}

	/**
	 * Implements {@link BetterSortedSet#reverse()}
	 *
	 * @param <E> The type of elements in the collection
	 */
	public static class ReversedSortedSet<E> extends ReversedList<E> implements BetterSortedSet<E> {
		/** @param wrap The sorted set to reverse */
		public ReversedSortedSet(BetterSortedSet<E> wrap) {
			super(wrap);
		}

		@Override
		protected BetterSortedSet<E> getWrapped() {
			return (BetterSortedSet<E>) super.getWrapped();
		}

		@Override
		public Comparator<? super E> comparator() {
			return getWrapped().comparator().reversed();
		}

		@Override
		public int indexFor(Comparable<? super E> search) {
			int index = getWrapped().indexFor(reverse(search));
			if (index >= 0)
				return size() - index - 1;
			else {
				index = -index - 1;
				index = size() - index;
				return -(index + 1);
			}
		}

		private static <X> Comparable<X> reverse(Comparable<X> compare) {
			return v -> -compare.compareTo(v);
		}

		@Override
		public CollectionElement<E> search(Comparable<? super E> search, SortedSearchFilter filter) {
			return CollectionElement.reverse(getWrapped().search(reverse(search), filter.opposite()));
		}

		@Override
		public BetterSortedSet<E> reverse() {
			return getWrapped();
		}

		@Override
		public CollectionElement<E> searchWithConsistencyDetection(E value, boolean[] invalid) {
			return CollectionElement.reverse(getWrapped().searchWithConsistencyDetection(value, invalid));
		}

		@Override
		public boolean checkConsistency() {
			return getWrapped().checkConsistency();
		}

		@Override
		public <X> boolean repair(RepairListener<E, X> listener) {
			RepairListener<E, X> reversedListener = listener == null ? null : new RepairListener<E, X>() {
				@Override
				public void removed(CollectionElement<E> element) {
					listener.removed(element.reverse());
				}

				@Override
				public X preTransfer(CollectionElement<E> element) {
					return listener.preTransfer(element.reverse());
				}

				@Override
				public void postTransfer(CollectionElement<E> element, X data) {
					listener.postTransfer(element.reverse(), data);
				}
			};
			return getWrapped().repair(reversedListener);
		}

		@Override
		public String toString() {
			StringBuilder ret = new StringBuilder("{");
			boolean first = true;
			for (Object value : this) {
				if (!first) {
					ret.append(", ");
				} else
					first = false;
				ret.append(value);
			}
			ret.append('}');
			return ret.toString();
		}
	}

	/**
	 * Implements {@link BetterSortedSet#empty(Comparator)}
	 * 
	 * @param <E> The type of the set
	 */
	public static class EmptySortedSet<E> extends BetterList.EmptyList<E> implements BetterSortedSet<E> {
		private final Comparator<? super E> theCompare;

		EmptySortedSet(Comparator<? super E> compare) {
			theCompare = compare;
		}

		@Override
		public Comparator<? super E> comparator() {
			return theCompare;
		}

		@Override
		public int indexFor(Comparable<? super E> search) {
			return -1;
		}

		@Override
		public CollectionElement<E> search(Comparable<? super E> search, SortedSearchFilter filter) {
			return null;
		}

		@Override
		public CollectionElement<E> searchWithConsistencyDetection(E value, boolean[] invalid) {
			return null;
		}

		@Override
		public boolean checkConsistency() {
			return false;
		}

		@Override
		public <X> boolean repair(org.qommons.collect.BetterSet.RepairListener<E, X> listener) {
			return false;
		}
	}
}<|MERGE_RESOLUTION|>--- conflicted
+++ resolved
@@ -880,7 +880,7 @@
 			return new BetterSubSet<>(theWrapped, and(from, innerFrom, true), and(to, innerTo, false));
 		}
 
-		@Override
+				@Override
 		public MutableElementSpliterator<E> spliterator(boolean fromStart) {
 			MutableElementSpliterator<E> wrapSpliter;
 			if (fromStart) {
@@ -926,7 +926,6 @@
 		}
 
 		@Override
-<<<<<<< HEAD
 		public CollectionElement<E> searchWithConsistencyDetection(E value, boolean[] invalid) {
 			CollectionElement<E> found = theWrapped.searchWithConsistencyDetection(value, invalid);
 			if (found == null || isInRange(found.get()) != 0)
@@ -975,7 +974,9 @@
 				}
 			};
 			return theWrapped.repair(subListener);
-=======
+		}
+
+		@Override
 		public int hashCode() {
 			return BetterCollection.hashCode(this);
 		}
@@ -983,7 +984,6 @@
 		@Override
 		public boolean equals(Object obj) {
 			return BetterCollection.equals(this, obj);
->>>>>>> 24f726a0
 		}
 
 		@Override
