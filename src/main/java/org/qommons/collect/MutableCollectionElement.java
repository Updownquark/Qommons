--- conflicted
+++ resolved
@@ -264,11 +264,7 @@
 	}
 
 	/**
-<<<<<<< HEAD
-	 * @param <E> The type of the element
-=======
-	 * @param <E> The type fo the element
->>>>>>> 61ee7b39
+	 * @param <E> The type of the element
 	 * @param element The element to reverse
 	 * @return The given element, {@link MutableCollectionElement#reverse() reversed}, or null if the given element is null
 	 */
@@ -277,11 +273,7 @@
 	}
 
 	/**
-<<<<<<< HEAD
-	 * @param <E> The type of the element
-=======
-	 * @param <E> The type fo the element
->>>>>>> 61ee7b39
+	 * @param <E> The type of the element
 	 * @param element The element to get an immutable copy of
 	 * @return An {@link MutableCollectionElement#immutable() immutable} copy of the given element, or null if the given element is null
 	 */
