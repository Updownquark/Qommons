/* ArrayUtils.java Created Aug 29, 2005 by Andrew Butler, PSL */
package org.qommons;

import java.lang.reflect.Array;
import java.util.List;

/**
 * ArrayUtils provides some static methods for manipulating arrays easily when using a tool such as {@link java.util.ArrayList} is
 * inconvenient.
 */
public final class ArrayUtils {
	private ArrayUtils() {
	}

	/**
	 * Gets the first element in the given array for which the {@link EqualsChecker#equals(Object, Object)} returns true, or null if this
	 * never occurs. The equals method is called with the element as the first argument and the test parameter as the second.
	 *
	 * @param <T> The type of array to get an element of
	 * @param array The array to get the element of
	 * @param test The object to compare the others with. This may be null.
	 * @param checker The checker to determine which element to get
	 * @return The first element in the array for which the {@link EqualsChecker#equals(Object, Object)} returns true, or null if this never
	 *         occurs
	 */
	public static <T> T get(T [] array, Object test, EqualsChecker checker) {
		for(T el : array)
			if(checker.equals(el, test))
				return el;
		return null;
	}

	/**
	 * Inserts an element into the array--for primitive types
	 *
	 * @param anArray The array to insert into
	 * @param anElement The element to insert
	 * @param anIndex The index for the new element
	 * @return The new array with all elements of <code>anArray</code>, but with <code>anElement</code> inserted at index
	 *         <code>anIndex</code>
	 */
	public static Object addP(Object anArray, Object anElement, int anIndex) {
		Object ret;
		int length;
		if(anArray == null) {
			if(anIndex != 0)
				throw new ArrayIndexOutOfBoundsException("Cannot set " + anIndex + " element in a null array");
			ret = Array.newInstance(anElement.getClass(), 1);
			Array.set(ret, 0, anElement);
			return ret;
		} else {
			length = Array.getLength(anArray);
			ret = Array.newInstance(anArray.getClass().getComponentType(), length + 1);
		}
		System.arraycopy(anArray, 0, ret, 0, anIndex);
		put(ret, anElement, anIndex);
		System.arraycopy(anArray, anIndex, ret, anIndex + 1, length - anIndex);
		return ret;
	}

	/**
	 * Inserts an element into the array
	 *
	 * @param <T> The type of the object array
	 * @param anArray The array to insert into
	 * @param anElement The element to insert
	 * @param anIndex The index for the new element
	 * @return The new array with all elements of <code>anArray</code>, but with <code>anElement</code> inserted at index
	 *         <code>anIndex</code>
	 */
	public static <T> T [] add(T [] anArray, T anElement, int anIndex) {
		T [] ret;
		if(anArray == null) {
			if(anIndex != 0)
				throw new ArrayIndexOutOfBoundsException("Cannot set " + anIndex + " element in a null array");
			ret = (T []) Array.newInstance(anElement.getClass(), 1);
			ret[0] = anElement;
			return ret;
		}
		ret = (T []) Array.newInstance(anArray.getClass().getComponentType(), anArray.length + 1);
		System.arraycopy(anArray, 0, ret, 0, anIndex);
		put(ret, anElement, anIndex);
		System.arraycopy(anArray, anIndex, ret, anIndex + 1, anArray.length - anIndex);
		return ret;
	}

	/**
	 * Inserts new elements into an array
	 *
	 * @param <T> The type of the array
	 * @param anArray The array to insert into
	 * @param anIndex The start index for the new elements
	 * @param elements The elements to insert
	 * @return The new array with all elements of <code>anArray</code>, but with <code>elements</code> inserted at index
	 *         <code>anIndex</code>
	 */
	public static <T> T [] add(T [] anArray, int anIndex, T... elements) {
		T [] ret;
		if(anArray == null) {
			if(anIndex != 0)
				throw new ArrayIndexOutOfBoundsException("Cannot set " + anIndex + " element in a null array");
			return elements;
		}
		ret = (T []) Array.newInstance(anArray.getClass().getComponentType(), anArray.length + elements.length);
		System.arraycopy(anArray, 0, ret, 0, anIndex);
		System.arraycopy(elements, 0, ret, anIndex, elements.length);
		System.arraycopy(anArray, anIndex, ret, anIndex + elements.length, anArray.length - anIndex);
		return ret;
	}

	/**
	 * @param anArray The array to extend
	 * @param anElement The element to add into <code>anArray</code>
	 * @return A new array of length <code>anArray.length+1</code> whose contents are those of <code>anArray</code> followed by
	 *         <code>anElement</code>
	 */
	public static Object addP(Object anArray, Object anElement) {
		int len = anArray == null ? 0 : Array.getLength(anArray);
		return addP(anArray, anElement, len);
	}

	/**
	 * @param <T> The type of the array
	 * @param anArray The array to extend
	 * @param anElement The element to add into <code>anArray</code>
	 * @return A new array of length <code>anArray.length+1</code> whose contents are those of <code>anArray</code> followed by
	 *         <code>anElement</code>
	 */
	public static <T> T [] add(T [] anArray, T anElement) {
		int len = anArray == null ? 0 : Array.getLength(anArray);
		return add(anArray, anElement, len);
	}

	/**
	 * @param <T> The type of the array
	 * @param anArray The array to extend
	 * @param elements The elements to add into <code>anArray</code>
	 * @return A new array of length <code>anArray.length+elements.length</code> whose contents are those of <code>anArray</code> followed
	 *         by those of <code>elements</code>
	 */
	public static <T> T [] addAll(T [] anArray, T... elements) {
		int len = anArray == null ? 0 : Array.getLength(anArray);
		return add(anArray, len, elements);
	}

	/**
	 * Inserts all elements of {@code array1} and {@code array2} into a new array, maintaining sort order. Both arrays must be sorted prior
	 * to calling this method or the resulting array's ordering will not be correct.
	 *
	 * @param <T> The element type of the array
	 * @param array1 The first array of elements to add
	 * @param array2 The second array of elements to add
	 * @param compare The comparator to get the ordering from, or null if {@code T} extends {@link Comparable} and the natural ordering is
	 *            desired
	 * @return An array containing all elements of {@code array1} and {@code array2}, ordered by {@code compare}
	 */
	public static <T> T [] addAll(T [] array1, T [] array2, java.util.Comparator<? super T> compare) {
		if(array2.length == 0)
			return array1;
		if(array1.length == 0)
			return array2;
		T [] ret = (T []) Array.newInstance(array1.getClass().getComponentType(), array1.length + array2.length);
		int i1 = 0, i2 = 0;
		int iRet = 0;
		while(i1 < array1.length && i2 < array2.length) {
			int comp = compare != null ? compare.compare(array1[i1], array2[i2]) : ((Comparable<T>) array1[i1]).compareTo(array2[i2]);
			if(comp <= 0)
				ret[iRet++] = array1[i1++];
			else
				ret[iRet++] = array2[i2++];
		}
		while(i1 < array1.length)
			ret[iRet++] = array1[i1++];
		while(i2 < array2.length)
			ret[iRet++] = array2[i2++];
		return ret;
	}

	/**
	 * Moves an element in an array from one index to another
	 *
	 * @param <T> The type of the array
	 * @param anArray The array to move an element within
	 * @param from The index of the element to move
	 * @param to The index to move the element to
	 * @return The original array
	 */
	public static <T> T [] move(T [] anArray, int from, int to) {
		final T element = anArray[from];
		for(; from < to; from++)
			anArray[from] = anArray[from + 1];
		for(; from > to; from--)
			anArray[from] = anArray[from - 1];
		anArray[to] = element;
		return anArray;
	}

	/**
	 * Moves an element in a primitive array from one index to another
	 *
	 * @param anArray The array to move an element within
	 * @param from The index of the element to move
	 * @param to The index to move the element to
	 * @return The original array
	 */
	public static Object moveP(Object anArray, int from, int to) {
		if(anArray instanceof Object [])
			return move((Object []) anArray, from, to);
		final Object element = Array.get(anArray, from);
		for(; from < to; from++)
			Array.set(anArray, from, Array.get(anArray, from + 1));
		for(; from > to; from--)
			Array.set(anArray, from, Array.get(anArray, from - 1));
		Array.set(anArray, to, element);
		return anArray;
	}

	private static void put(Object array, Object element, int index) {
		try {
			if(array instanceof Object []) {
				try {
					((Object []) array)[index] = element;
				} catch(ArrayStoreException e) {
					throw new IllegalArgumentException(e.getMessage() + ": " + (element == null ? "null" : element.getClass().getName())
						+ " into " + array.getClass().getName());
				}
			} else {
				try {
					Array.set(array, index, element);
				} catch(IllegalArgumentException e) {
					throw new IllegalArgumentException(e.getMessage() + ": " + (element == null ? "null" : element.getClass().getName())
						+ " into " + array.getClass().getName(), e);
				}
			}
		} catch(ArrayIndexOutOfBoundsException e) {
			throw new ArrayIndexOutOfBoundsException(index + " into " + Array.getLength(array));
		}
	}

	/**
	 * Merges all elements of a set of arrays into a single array with no duplicates. For primitive types.
	 *
	 * @param type The type of the result
	 * @param arrays The arrays to merge
	 * @return A new array containing all elements of <code>array1</code> and all elements of <code>array2</code> that are not present in
	 *         <code>array1</code>
	 * @throws NullPointerException If either array is null
	 * @throws ArrayStoreException If elements in the arrays are incompatible with <code>type</code>
	 */
	public static Object mergeInclusiveP(Class<?> type, Object... arrays) {
		java.util.LinkedHashSet<Object> set = new java.util.LinkedHashSet<>();
		int i, j;
		for(i = 0; i < arrays.length; i++) {
			int len = Array.getLength(arrays[i]);
			for(j = 0; j < len; j++)
				set.add(Array.get(arrays[i], j));
		}
		Object ret = Array.newInstance(type, set.size());
		i = 0;
		for(Object el : set) {
			put(ret, el, i);
			i++;
		}
		return ret;
	}

	/**
	 * Merges all elements of a set of arrays into a single array with no duplicates.
	 *
	 * @param <T1> The type of the result
	 * @param <T2> The type of the input arrays
	 * @param type The type of the result
	 * @param arrays The arrays to merge
	 * @return A new array containing all elements of <code>array1</code> and all elements of <code>array2</code> that are not present in
	 *         <code>array1</code>
	 * @throws NullPointerException If either array is null
	 */
	public static <T1, T2 extends T1> T1 [] mergeInclusive(Class<T1> type, T2 []... arrays) {
		java.util.LinkedHashSet<T1> set = new java.util.LinkedHashSet<>();
		int i, j;
		for(i = 0; i < arrays.length; i++) {
			for(j = 0; j < arrays[i].length; j++)
				set.add(arrays[i][j]);
		}
		return set.toArray((T1 []) Array.newInstance(type, set.size()));
	}

	/**
	 * Merges elements found in each of a set of arrays into a single array with no duplicates. For primitive types.
	 *
	 * @param type The type of the result
	 * @param arrays The arrays to merge
	 * @return A new array containing all common elements between <code>array1</code> and <code>array2</code>
	 * @throws NullPointerException If either array is null
	 * @throws ArrayStoreException If elements in the arrays are incompatible with <code>type</code>
	 */
	public static Object mergeExclusiveP(Class<?> type, Object... arrays) {
		if(arrays.length == 0)
			return Array.newInstance(type, 0);
		java.util.ArrayList<Object> retSet = new java.util.ArrayList<>();
		int i, j, k;
		int len = Array.getLength(arrays[0]);
		for(j = 0; j < len; j++)
			retSet.add(Array.get(arrays[0], j));
		for(i = 1; i < arrays.length; i++) {
			for(j = 0; j < retSet.size(); j++) {
				len = Array.getLength(arrays[i]);
				boolean hasEl = false;
				for(k = 0; k < len; k++)
					if(equalsUnordered(retSet.get(j), Array.get(arrays[i], k))) {
						hasEl = true;
						break;
					}
				if(!hasEl) {
					retSet.remove(j);
					j--;
				}
			}
		}
		Object ret = Array.newInstance(type, retSet.size());
		for(i = 0; i < retSet.size(); i++)
			Array.set(ret, i, retSet.get(i));
		return ret;
	}

	/**
	 * Merges elements found in both of two arrays into a single array with no duplicates.
	 *
	 * @param <T1> The type of the result
	 * @param <T2> The type of the input arrays
	 * @param type The type of the result
	 * @param arrays The arrays to merge
	 * @return A new array containing all common elements between <code>array1</code> and <code>array2</code>
	 * @throws NullPointerException If either array is null
	 */
	public static <T1, T2 extends T1> T1 [] mergeExclusive(Class<T1> type, T2 []... arrays) {
		if(arrays.length == 0)
			return (T1 []) Array.newInstance(type, 0);
		java.util.ArrayList<Object> retSet = new java.util.ArrayList<>();
		int i, j, k;
		for(j = 0; j < arrays[0].length; j++)
			retSet.add(arrays[0][j]);
		for(i = 1; i < arrays.length; i++) {
			for(j = 0; j < retSet.size(); j++) {
				boolean hasEl = false;
				for(k = 0; k < arrays[i].length; k++)
					if(equalsUnordered(retSet.get(j), arrays[i][k])) {
						hasEl = true;
						break;
					}
				if(!hasEl) {
					retSet.remove(j);
					j--;
				}
			}
		}
		return retSet.toArray((T1 []) Array.newInstance(type, retSet.size()));
	}

	/**
	 * Concatenates a series of arrays of any type
	 *
	 * @param type The type of the arrays
	 * @param arrays The arrays to concatenate
	 * @return An array containing all elements of the arrays
	 */
	public static Object concatP(Class<?> type, Object... arrays) {
		if(arrays.length == 0)
			return Array.newInstance(type, 0);
		if(arrays.length == 1)
			return arrays[0];
		int size = 0;
		int [] sizes = new int[arrays.length];
		for(int a = 0; a < arrays.length; a++) {
			sizes[a] = Array.getLength(arrays[a]);
			size += sizes[a];
		}
		Object ret = Array.newInstance(type, size);
		int aLen = 0;
		for(int a = 0; a < arrays.length; a++) {
			System.arraycopy(arrays[a], 0, ret, aLen, sizes[a]);
			aLen += sizes[a];
		}
		return ret;
	}

	/**
	 * Concatenates a series of arrays of a non-primitive type
	 *
	 * @param <T> The type of the arrays
	 * @param type The type of the arrays
	 * @param arrays The arrays to concatenate
	 * @return An array containing all elements of the arrays
	 */
	public static <T> T [] concat(Class<T> type, T []... arrays) {
		if(arrays.length == 0)
			return (T []) Array.newInstance(type, 0);
		if(arrays.length == 1)
			return arrays[0];
		int size = 0;
		for(int a = 0; a < arrays.length; a++) {
			if(arrays[a] != null)
				size += arrays[a].length;
		}
		T [] ret = (T []) Array.newInstance(type, size);
		int aLen = 0;
		for(int a = 0; a < arrays.length; a++) {
			if(arrays[a] == null)
				continue;
			System.arraycopy(arrays[a], 0, ret, aLen, arrays[a].length);
			aLen += arrays[a].length;
		}
		return ret;
	}

	/**
	 * @param <T> The type of the array to search
	 * @param anArray The array to search
	 * @param anElement The element to search for
	 * @return The first index <code>0&lt;=idx&lt;anArray.length</code> such that {@link #equals(Object, Object)} returns true for both
	 *         <code>anArray[idx]</code> and <code>anElement</code>, or -1 if no such index exists
	 */
	public static <T> int indexOf(T [] anArray, T anElement) {
		if(anArray == null)
			return -1;
		for(int i = 0; i < anArray.length; i++)
			if(equals(anArray[i], anElement))
				return i;
		return -1;
	}

	/**
	 * Searches an array using binary search.
	 * 
	 * This method has an advantage over {@link java.util.Arrays#binarySearch(Object[], Object, java.util.Comparator)} in that the
	 * comparable given to this method need not be an actual <code>T</code>-typed value, but may be any algorithm that can find a value by
	 * knowing whether the value it is looking for is greater or less than a given value.
	 *
	 * It should be noted that the compare method ({@link Comparable#compareTo(Object)} is used for identity comparison, not
	 * {@link Object#equals(Object)}; therefore the compare method may return 0 where equals returns false or vice versa, and this method
	 * may return a different result than {@link #indexOf(Object[], Object)} even for sorted arrays.
	 * 
	 * If the array is not sorted according to the search comparable, this method will give unpredictable results.
	 *
	 * @param <T> The type of array to search
	 * @param array The array to search
	 * @param search A comparable value to use to search the array
	 * @return If there exists in the array an <code>element</code> for which <code>search.compareTo(element)==0</search>, then the index
	 * of that element; otherwise <code>-(index+1)</code>, where <code>index</code> is the index where such an element would be inserted
	 *         into the sorted array
	 */
	public static <T> int binarySearch(T[] array, Comparable<? super T> search) {
		return binarySearch(java.util.Arrays.asList(array), search);
	}

	/**
	 * Searches a list using binary search.
	 * 
	 * This method has an advantage over {@link java.util.Collections#binarySearch(List, Object, java.util.Comparator)} in that the
	 * comparable given to this method need not be an actual <code>T</code>-typed value, but may be any algorithm that can find a value by
	 * knowing whether the value it is looking for is greater or less than a given value.
	 *
	 * It should be noted that the compare method ({@link Comparable#compareTo(Object)} is used for identity comparison, not
	 * {@link Object#equals(Object)}; therefore the compare method may return 0 where equals returns false or vice versa, and this method
	 * may return a different result than {@link List#indexOf(Object)} even for sorted lists.
	 * 
	 * If the list is not sorted according to the search comparable, this method will give unpredictable results.
	 *
	 * @param <T> The type of list to search
	 * @param list The list to search
	 * @param search A comparable value to use to search the list
	 * @return If there exists in the list an <code>element</code> for which <code>search.compareTo(element)==0</search>, then the index
	 * of that element; otherwise <code>-(index+1)</code>, where <code>index</code> is the index where such an element would be inserted
	 *         into the sorted list
	 */
	public static <T> int binarySearch(List<? extends T> list, Comparable<? super T> search) {
		return binarySearch(0, list.size() - 1, index -> search.compareTo(list.get(index)));
	}

	/** A binary index searcher for {@link ArrayUtils#binarySearch(int, int, IntComparable)} */
	@FunctionalInterface
	public interface IntComparable {
		/**
		 * @param index The index to compare
		 * @return
		 *         <ul>
		 *         <li>-1 if the search is searching for an element less than that at the given index</li>
		 *         <li>0 if the given index matches the search perfectly</li>
		 *         <li>1 if the search is searching for an element greater than that at the given index</li>
		 *         </ul>
		 */
		int compareTo(int index);
	}

	/**
	 * An abstract binary search method that can search through anything by index
	 * 
	 * @param min The lowest index in the search domain
	 * @param max The highest index in the search domain
	 * @param search The indexed search function
	 * @return The <code>index</code> in the search domain for which
	 *         <code>search.{@link IntComparable#compareTo(int) compareTo}(index)==0</code> if such an index exists; otherwise
	 *         <code>-(index+1)</code>, where <code>index</code> is the index where such an index would be inserted into the search domain
	 */
	public static int binarySearch(int min, int max, IntComparable search) {
		return binarySearch(new int[] { min, max }, search);
	}

	/**
	 * An abstract binary search method that can search through anything by index and makes its context public.
	 * 
	 * @param minMax A 2-element array containing the current lowest index in the search domain and the current highest index in the search
	 *        domain
	 * @param search The indexed search function
	 * @return The <code>index</code> in the search domain for which
	 *         <code>search.{@link IntComparable#compareTo(int) compareTo}(index)==0</code> if such an index exists; otherwise
	 *         <code>-(index+1)</code>, where <code>index</code> is the index where such an index would be inserted into the search domain
	 */
	public static int binarySearch(int[] minMax, IntComparable search) {
		if (minMax[0] > minMax[1])
			return -1;
		int mid = -1;
		int comp = 0;
<<<<<<< HEAD
		while (minMax[0] < minMax[1]) {
			mid = (minMax[0] + minMax[1]) >>> 1;
=======
		while (min < max) {
			mid = (min + max) / 2;
>>>>>>> 61ee7b39
			comp = search.compareTo(mid);
			if (comp > 0)
				minMax[0] = mid + 1;
			else if (comp < 0)
				minMax[1] = mid - 1;
			else
				return mid;
		}
		if (mid != minMax[0])
			comp = search.compareTo(minMax[0]);
		if (comp == 0)
			return minMax[0];
		else if (comp > 0)
<<<<<<< HEAD
			minMax[0]++;
		return -(minMax[0] + 1);
=======
			min++;
		if (min < 0) // We'll tolerate negative indexes, but the information that an exact match wasn't found can't be conveyed in this case
			return min;
		else
			return -(min + 1);
>>>>>>> 61ee7b39
	}

	/**
	 * @param anArray The array to search
	 * @param anElement The element to search for
	 * @return The first index <code>0&lt;=idx&lt;anArray.length</code> such that {@link #equals(Object, Object)} returns true for both
	 *         <code>anArray[idx]</code> and <code>anElement</code>, or -1 if no such index exists
	 */
	public static int indexOfP(Object anArray, Object anElement) {
		if(anArray == null)
			return -1;
		if(anArray instanceof Object []) {
			Object [] array2 = (Object []) anArray;
			for(int i = 0; i < array2.length; i++) {
				if(equals(array2[i], anElement))
					return i;
			}
			return -1;
		} else {
			int i, len;
			len = Array.getLength(anArray);
			for(i = 0; i < len; i++) {
				if(equals(Array.get(anArray, i), anElement))
					return i;
			}
			return -1;
		}
	}

	/**
	 * Removes the specified object from the array. For primitive types.
	 *
	 * @param anArray The array to remove an element from
	 * @param anIndex The index of the element to remove
	 * @return A new array with all the elements of <code>anArray</code> except the element at <code>anIndex</code>
	 */
	public static Object removeP(Object anArray, int anIndex) {
		Object ret;
		int length;
		if(anArray == null)
			return null;
		else {
			length = Array.getLength(anArray);
			ret = Array.newInstance(anArray.getClass().getComponentType(), length - 1);
		}
		System.arraycopy(anArray, 0, ret, 0, anIndex);
		System.arraycopy(anArray, anIndex + 1, ret, anIndex, length - anIndex - 1);
		return ret;
	}

	/**
	 * Removes the specified object from the array
	 *
	 * @param <T> The type of the array
	 * @param anArray The array to remove an element from
	 * @param anIndex The index of the element to remove
	 * @return A new array with all the elements of <code>anArray</code> except the element at <code>anIndex</code>
	 */
	public static <T> T [] remove(T [] anArray, int anIndex) {
		T [] ret;
		if(anArray == null)
			return null;
		else {
			ret = (T []) Array.newInstance(anArray.getClass().getComponentType(), anArray.length - 1);
		}
		System.arraycopy(anArray, 0, ret, 0, anIndex);
		System.arraycopy(anArray, anIndex + 1, ret, anIndex, anArray.length - anIndex - 1);
		return ret;
	}

	/**
	 * Removes the specified object from the array
	 *
	 * @param anArray The array to remove an element from
	 * @param anElement The element to remove
	 * @return A new array with all the elements of <code>anArray</code> except <code>anElement</code>
	 */
	public static Object removeP(Object anArray, Object anElement) {
		int idx = indexOfP(anArray, anElement);
		if(idx >= 0)
			return removeP(anArray, idx);
		else
			return anArray;
	}

	/**
	 * Removes the specified object from the array
	 *
	 * @param <T> The type of the array
	 * @param anArray The array to remove an element from
	 * @param anElement The element to remove
	 * @return A new array with all the elements of <code>anArray</code> except <code>anElement</code>
	 */
	public static <T> T [] remove(T [] anArray, T anElement) {
		int idx = indexOf(anArray, anElement);
		if(idx >= 0)
			return remove(anArray, idx);
		else
			return anArray;
	}

	/**
	 * Removes all contents of <code>array2</code> from <code>array1</code>. All instances of <code>array2</code> will also be removed from
	 * <code>array1</code>. For primitive types.
	 *
	 * @param array1 The array to remove elements from
	 * @param array2 The array containing the elements to remove; or the element to remove itself
	 * @return <code>array1</code> missing all the contents of <code>array2</code>
	 */
	public static Object removeAllP(Object array1, Object array2) {
		if(array1 == null || array2 == null)
			return array1;
		if(!array1.getClass().isArray())
			return null;
		if(!array2.getClass().isArray())
			array2 = new Object[] {array2};
		else
			array2 = addP(array2, array2);
		java.util.BitSet remove = new java.util.BitSet();
		int len1 = Array.getLength(array1);
		int len2 = Array.getLength(array2);
		int i, j;
		for(i = 0; i < len1; i++) {
			for(j = 0; j < len2; j++) {
				if(equals(Array.get(array1, i), Array.get(array2, j))) {
					remove.set(i);
					break;
				}
			}
		}
		Object ret = Array.newInstance(array1.getClass().getComponentType(), len1 - remove.cardinality());
		// This copying section might be replaced by a more efficient version
		// using System.arraycopy()--this would be much faster than reflection,
		// especially for large arrays needing only a few elements removed
		for(i = 0, j = 0; i < len1; i++) {
			if(!remove.get(i)) {
				put(ret, Array.get(array1, i), j);
				j++;
			}
		}
		return ret;
	}

	/**
	 * Removes all contents of <code>array2</code> from <code>array1</code>. All instances of <code>array2</code> will also be removed from
	 * <code>array1</code>.
	 *
	 * @param <T> The type of the array
	 * @param array1 The array to remove elements from
	 * @param array2 The array containing the elements to remove; or the element to remove itself
	 * @return <code>array1</code> missing all the contents of <code>array2</code>
	 */
	public static <T> T [] removeAll(T [] array1, Object array2) {
		if(array1 == null || array2 == null)
			return array1;
		if(!array1.getClass().isArray())
			return null;
		if(!array2.getClass().isArray())
			array2 = new Object[] {array2};
		java.util.BitSet remove = new java.util.BitSet();
		int len1 = array1.length;
		int len2 = Array.getLength(array2);
		int i, j;
		for(i = 0; i < len1; i++) {
			for(j = 0; j < len2; j++) {
				if(equals(array1[i], Array.get(array2, j))) {
					remove.set(i);
					break;
				}
			}
		}
		T [] ret = (T []) Array.newInstance(array1.getClass().getComponentType(), len1 - remove.cardinality());
		// This copying section might be replaced by a more efficient version
		// using System.arraycopy()--this would be much faster than reflection,
		// especially for large arrays needing only a few elements removed
		for(i = 0, j = 0; i < len1; i++) {
			if(!remove.get(i)) {
				ret[j] = array1[i];
				j++;
			}
		}
		return ret;
	}

	/**
	 * Searches an array (possibly primitive) for an element
	 *
	 * @param anArray The array to search
	 * @param anElement The element to search for
	 * @return True if <code>anArray</code> contains <code>anElement</code>, false otherwise
	 */
	public static boolean containsP(Object anArray, Object anElement) {
		if(anArray == null)
			return false;
		if(anArray instanceof Object []) {
			Object [] oa = (Object []) anArray;
			for(int i = 0; i < oa.length; i++) {
				if(equals(oa[i], anElement))
					return true;
			}
		} else {
			int len = Array.getLength(anArray);
			for(int i = 0; i < len; i++) {
				if(equals(Array.get(anArray, i), anElement))
					return true;
			}
		}
		return false;
	}

	/**
	 * @param <T> The type of the array to search
	 * @param anArray The array to search
	 * @param anElement The element to search for
	 * @return True if <code>anArray</code> contains <code>anElement</code>, false otherwise
	 */
	public static <T> boolean contains(T [] anArray, T anElement) {
		if(anArray == null)
			return false;
		for(T val : anArray)
			if(equals(val, anElement))
				return true;
		return false;
	}

	/**
	 * @param <T> The type of the iterable to search
	 * @param aSet The iterable to search
	 * @param anElement The element to search for
	 * @return True if <code>aSet</code> contains <code>anElement</code>, false otherwise
	 */
	public static <T> boolean contains(Iterable<T> aSet, T anElement) {
		if(aSet == null)
			return false;
		for(T val : aSet)
			if(equals(val, anElement))
				return true;
		return false;
	}

	/**
	 * Like {@link #containsP(Object, Object)} but the equality test is by identity instead of the equals method
	 *
	 * @param anArray The array to search
	 * @param anElement The element to search for
	 * @return True if <code>anArray</code> contains <code>anElement</code> by identity, false otherwise
	 */
	public static boolean containspID(Object anArray, Object anElement) {
		if(anArray == null)
			return false;
		if(anArray instanceof Object []) {
			Object [] oa = (Object []) anArray;
			for(int i = 0; i < oa.length; i++) {
				if(oa[i] == anElement)
					return true;
			}
		} else {
			int len = Array.getLength(anArray);
			for(int i = 0; i < len; i++) {
				if(Array.get(anArray, i) == anElement)
					return true;
			}
		}
		return false;
	}

	/**
	 * Like {@link #contains(Object[], Object)} but the equality test is by identity instead of the equals method
	 *
	 * @param <T> The type of the array to search
	 * @param <E> The type of the element to search for
	 * @param anArray The array to search
	 * @param anElement The element to search for
	 * @return True if <code>anArray</code> contains <code>anElement</code> by identity, false otherwise
	 */
	public static <T, E extends T> boolean containsID(T [] anArray, E anElement) {
		if(anArray == null)
			return false;
		for(int i = 0; i < anArray.length; i++) {
			if(anArray[i] == anElement)
				return true;
		}
		return false;
	}

	/**
	 * A utility version of equals that allows comparison of null objects and arrays. WARNING: Does not account for an array that contains a
	 * reference to itself, directly or indirectly
	 *
	 * @param o1 The first object to compare
	 * @param o2 The second object to compare
	 * @return true if <code>o1</code> and <code>o2</code> are arrays and their elements are equivalent or if either
	 *         <code>o1==null && o2==null</code> or <code>o1.equals(o2)</code>, false otherwise
	 */
	public static boolean equals(Object o1, Object o2) {
		if(o1 == null)
			return o2 == null;
		if(o2 == null)
			return false;
		if(o1 instanceof Object [] && o2 instanceof Object [])
			return equals((Object []) o1, (Object []) o2);
		if(o1.getClass().isArray() && o2.getClass().isArray()) {
			if(!o1.getClass().equals(o2.getClass()))
				return false;
			int len = Array.getLength(o1);
			if(len != Array.getLength(o2))
				return false;
			for(int i = 0; i < len; i++) {
				if(!equals(Array.get(o1, i), Array.get(o2, i)))
					return false;
			}
			return true;
		}
		return o1.equals(o2);
	}

	private static boolean equals(Object [] o1, Object [] o2) {
		if(o1 == null)
			return o2 == null;
		if(o2 == null)
			return false;
		if(!o1.getClass().equals(o2.getClass()))
			return false;
		if(o1.length != o2.length)
			return false;
		for(int i = 0; i < o1.length; i++) {
			if(!equals(o1[i], o2[i]))
				return false;
		}
		return true;
	}

	/**
	 * Like {@link #equals(Object, Object)}, but compares arrays without regard to order
	 *
	 * @param o1 The first object to compare
	 * @param o2 The second object to compare
	 * @return true if <code>o1</code> and <code>o2</code> are arrays and their elements are equivalent or if either
	 *         <code>o1==null && o2==null</code> or <code>o1.equals(o2)</code>, false otherwise
	 */
	public static boolean equalsUnordered(Object o1, Object o2) {
		return equalsUnordered(o1, o2, new EqualsChecker() {
			@Override
			public boolean equals(Object o3, Object o4) {
				if(o3 == null)
					return o4 == null;
				if(o4 == null)
					return false;
				if(!o3.getClass().isArray()) {
					if(o4.getClass().isArray())
						return false;
					return o3.equals(o4);
				} else if(!o4.getClass().isArray())
					return false;
				return equalsUnordered(o3, o4);
			}
		});
	}

	/**
	 * Checks two values for equality
	 */
	public static interface EqualsChecker {
		/**
		 * Checks two values for equality
		 *
		 * @param o1 The first value to check
		 * @param o2 The second value to check
		 * @return Whether the two values are equal
		 */
		boolean equals(Object o1, Object o2);
	}

	/**
	 * Like {@link #equals(Object, Object)}, but compares arrays without regard to order and uses an independent checker to check for
	 * equality of elements
	 *
	 * @param o1 The first object to compare
	 * @param o2 The second object to compare
	 * @param checker The checker to check elements for equality
	 * @return true if <code>o1</code> and <code>o2</code> are arrays and their elements are equivalent or if either
	 *         <code>o1==null && o2==null</code> or <code>o1.equals(o2)</code>, false otherwise
	 */
	public static boolean equalsUnordered(Object o1, Object o2, EqualsChecker checker) {
		if(o1 == null)
			return o2 == null;
		if(o2 == null)
			return false;
		if(o1 instanceof Object [] && o2 instanceof Object [])
			return equalsUnordered((Object []) o1, (Object []) o2, checker);
		if(o1.getClass().isArray() && o2.getClass().isArray()) {
			if(!o1.getClass().equals(o2.getClass()))
				return false;
			int len = Array.getLength(o1);
			if(len != Array.getLength(o2))
				return false;
			if(len == 0)
				return true;
			long [] bs = new long[(len - 1) / 64 + 1];
			long mask;
			int i, j, bsIdx;
			o1Loop: for(i = 0; i < len; i++) {
				mask = 0;
				for(j = 0; j < len; j++) {
					bsIdx = j / 64;
					if(mask == 0)
						mask = 0x8000000000000000L;
					if((bs[bsIdx] & mask) == 0 && checker.equals(Array.get(o1, i), Array.get(o2, j))) {
						bs[bsIdx] |= mask;
						continue o1Loop;
					}
					mask >>>= 1;
				}
				return false;
			}
			return true;
		}
		return checker.equals(o1, o2);
	}

	private static boolean equalsUnordered(Object [] o1, Object [] o2, EqualsChecker checker) {
		if(o1 == null)
			return o2 == null;
		if(o2 == null)
			return false;
		if(o1.length != o2.length)
			return false;
		if(o1.length == 0)
			return true;
		long [] bs = new long[(o2.length - 1) / 64 + 1];
		long mask;
		int i, j, bsIdx;
		o1Loop: for(i = 0; i < o1.length; i++) {
			mask = 0;
			for(j = 0; j < o2.length; j++) {
				bsIdx = j / 64;
				if(mask == 0)
					mask = 0x8000000000000000L;
				if((bs[bsIdx] & mask) == 0 && checker.equals(o1[i], o2[j])) {
					bs[bsIdx] |= mask;
					continue o1Loop;
				}
				mask >>>= 1;
			}
			return false;
		}
		return true;
	}

	/**
	 * A compliment to the {@link #equals(Object, Object)} method, this method returns a hashcode for <code>array</code> such that it is
	 * consistent with the equals contract for the {@link Object#equals(Object)} method, represented by the {@link #equals(Object, Object)}
	 * method or the {@link #equalsUnordered(Object, Object)} methods.
	 *
	 * @param array The array to get a hashcode for
	 * @return A hashcode based on <code>array</code> and its contents, if any
	 */
	public static int hashCode(Object array) {
		if(array == null)
			return 0;
		if(!array.getClass().isArray())
			return array.hashCode();
		int len = Array.getLength(array);
		int ret = len * 17;
		for(int i = 0; i < len; i++)
			ret += hashCode(Array.get(array, i));
		return ret;
	}

	/**
	 * A utility method for printing out the contents of an array (not deeply)
	 *
	 * @param array The array to print
	 * @return A String containing the representation of the contents of <code>array</code>
	 */
	public static String toString(Object array) {
		if(array == null)
			return "" + null;
		else if(array instanceof Object []) {
			Object [] oa = (Object []) array;
			StringBuffer ret = new StringBuffer("[");
			for(int i = 0; i < oa.length; i++) {
				ret.append(toString(oa[i]));
				if(i < oa.length - 1)
					ret.append(", ");
			}
			ret.append("]");
			return ret.toString();
		} else if(array.getClass().isArray()) {
			StringBuffer ret = new StringBuffer("[");
			int len = Array.getLength(array);
			for(int i = 0; i < len; i++) {
				ret.append(Array.get(array, i));
				if(i < len - 1)
					ret.append(", ");
			}
			ret.append("]");
			return ret.toString();
		} else
			return array.toString();
	}

	/**
	 * Replaces <code>toReplace</code> with <code>replacement</code> in <code>array</code> one time at the most
	 *
	 * @param array The array to search and replace in
	 * @param toReplace The object to replace
	 * @param replacement The object to replace <code>toReplace</code> with the first time it is found
	 * @return The index where <code>toReplace</code> was found and replaced, or -1 if it was not found in <code>array</code>
	 */
	public static int replaceOnce(Object array, Object toReplace, Object replacement) {
		if(array == null)
			return -1;
		if(array instanceof Object []) {
			Object [] array2 = (Object []) array;
			for(int i = 0; i < array2.length; i++) {
				if(equals(array2[i], toReplace)) {
					array2[i] = replacement;
					return i;
				}
			}
			return -1;
		} else {
			int i, len;
			len = Array.getLength(array);
			for(i = 0; i < len; i++) {
				if(equals(Array.get(array, i), toReplace)) {
					put(array, replacement, i);
					return i;
				}
			}
			return -1;
		}
	}

	/**
	 * Replaces <code>toReplace</code> with <code>replacement</code> in <code>array</code> as many times as it occurs
	 *
	 * @param array The array to search and replace in
	 * @param toReplace The object to replace
	 * @param replacement The object to replace <code>toReplace</code> with each time it is found
	 * @return The number of times <code>toReplace</code> was found and replaced
	 */
	public static int replaceAll(Object array, Object toReplace, Object replacement) {
		int count = 0;
		if(array == null)
			return count;
		if(array instanceof Object []) {
			Object [] array2 = (Object []) array;
			for(int i = 0; i < array2.length; i++) {
				if(equals(array2[i], toReplace)) {
					array2[i] = replacement;
					count++;
				}
			}
		} else {
			int i, len;
			len = Array.getLength(array);
			for(i = 0; i < len; i++) {
				if(equals(Array.get(array, i), toReplace)) {
					put(array, replacement, i);
					count++;
				}
			}
		}
		return count;
	}

	/**
	 * Gets the elements that the two arrays have in common. Elements are retrieved from the first array.
	 *
	 * @param <T> The type of the first array and the return array
	 * @param <T2> The type of the second array
	 * @param array1 The first array
	 * @param array2 The second array
	 * @return The elements in <code>array1</code> that occur at least once in <code>array2</code>
	 */
	public static <T, T2 extends T> T [] commonElements(T [] array1, T2 [] array2) {
		int count = 0;
		if(array1 == null && array2 == null)
			return null;
		else if(array2 == null)
			return (T []) Array.newInstance(array1.getClass().getComponentType(), 0);
		else if(array1 == null)
			return (T []) Array.newInstance(array2.getClass().getComponentType(), 0);
		int i, j;
		for(i = 0; i < array1.length; i++)
			for(j = 0; j < array2.length; j++)
				if(equals(array1[i], array2[j])) {
					count++;
					break;
				}
		T [] ret = (T []) Array.newInstance(array1.getClass().getComponentType(), count);
		count = 0;
		for(i = 0; i < array1.length; i++)
			for(j = 0; j < array2.length; j++)
				if(equals(array1[i], array2[j])) {
					ret[count] = array1[i];
					count++;
					break;
				}
		return ret;
	}

	/**
	 * Gets the elements that the two arrays have in common. Elements are retrieved from the first array.
	 *
	 * @param array1 The first array
	 * @param array2 The second array
	 * @return The elements in <code>array1</code> that occur at least once in <code>array2</code>
	 */
	public static Object [] commonElementsP(Object array1, Object array2) {
		int count = 0;
		if(array1 == null || array2 == null)
			return new Object[0];
		if(!array1.getClass().isArray() || array2.getClass().isArray())
			return new Object[0];
		int len1 = Array.getLength(array1);
		int len2 = Array.getLength(array2);
		int i, j;
		for(i = 0; i < len1; i++)
			for(j = 0; j < len2; j++)
				if(equals(Array.get(array1, i), Array.get(array2, j))) {
					count++;
					break;
				}
		Object [] ret = new Object[count];
		count = 0;
		for(i = 0; i < len1; i++)
			for(j = 0; j < len2; j++)
				if(equals(Array.get(array1, i), Array.get(array2, j))) {
					ret[count] = Array.get(array1, i);
					count++;
					break;
				}
		return ret;
	}

	/**
	 * Gets the elements that are in array1, but not array 2.
	 *
	 * @param <T> The type of the arrays
	 * @param array1 The first array
	 * @param array2 The second array
	 * @return The elements in <code>array1</code> that do not occur in <code>array2</code>
	 */
	public static <T> T [] removedElements(T [] array1, T [] array2) {
		int count = 0;
		if(array1 == null || array2 == null)
			return array1;
		int len1 = array1.length;
		int len2 = array2.length;
		int i, j;
		for(i = 0; i < len1; i++) {
			count++;
			for(j = 0; j < len2; j++) {
				if(equals(array1[i], array2[j])) {
					count--;
					break;
				}
			}
		}
		T [] ret = (T []) Array.newInstance(array1.getClass().getComponentType(), count);
		count = 0;
		for(i = 0; i < len1; i++) {
			count++;
			for(j = 0; j < len2; j++) {
				if(equals(array1[i], array2[j])) {
					count--;
					break;
				}
				ret[count] = array1[i];
			}
		}
		return ret;
	}

	/**
	 * Gets the elements that are in array1, but not array 2.
	 *
	 * @param array1 The first array
	 * @param array2 The second array
	 * @return The elements in <code>array1</code> that do not occur in <code>array2</code>
	 */
	public static Object [] removedElementsP(Object array1, Object array2) {
		int count = 0;
		if(array1 == null || array2 == null)
			return new Object[0];
		if(!array1.getClass().isArray() || array2.getClass().isArray())
			return new Object[0];
		int len1 = Array.getLength(array1);
		int len2 = Array.getLength(array2);
		int i, j;
		for(i = 0; i < len1; i++) {
			count++;
			for(j = 0; j < len2; j++) {
				if(equals(Array.get(array1, i), Array.get(array2, j))) {
					count--;
					break;
				}
			}
		}
		Object [] ret = new Object[count];
		count = 0;
		for(i = 0; i < len1; i++) {
			count++;
			for(j = 0; j < len2; j++) {
				if(equals(Array.get(array1, i), Array.get(array2, j))) {
					count--;
					break;
				}
				ret[count] = Array.get(array1, i);
			}
		}
		return ret;
	}

	/**
	 * Gets the elements that are in array2, but not array 1.
	 *
	 * @param array1 The first array
	 * @param array2 The second array
	 * @return The elements in <code>array2</code> that do not occur in <code>array1</code>
	 */
	public static Object [] addedElements(Object array1, Object array2) {
		int count = 0;
		if(array1 == null || array2 == null)
			return new Object[0];
		if(!array1.getClass().isArray() || array2.getClass().isArray())
			return new Object[0];
		int len1 = Array.getLength(array1);
		int len2 = Array.getLength(array2);
		int i, j;
		for(i = 0; i < len1; i++) {
			count++;
			for(j = 0; j < len2; j++) {
				if(equals(Array.get(array2, i), Array.get(array1, j))) {
					count--;
					break;
				}
			}
		}
		Object [] ret = new Object[count];
		count = 0;
		for(i = 0; i < len1; i++) {
			count++;
			for(j = 0; j < len2; j++) {
				if(equals(Array.get(array2, i), Array.get(array1, j))) {
					count--;
					break;
				}
				ret[count] = Array.get(array2, i);
			}
		}
		return ret;
	}

	/**
	 * Reverses the order of an array
	 *
	 * @param <T> The type of the array to reverse
	 * @param array The array to reverse
	 * @return The reversed array, same as the original reference
	 */
	public static <T> T [] reverse(T [] array) {
		if(array == null)
			return array;
		T temp;
		final int aLen = array.length - 1;
		for(int i = 0; i < array.length / 2; i++) {
			temp = array[i];
			array[i] = array[aLen - i];
			array[aLen - i] = temp;
		}
		return array;
	}

	/**
	 * Reverses the order of an array. Similar to {@link #reverse(Object[])} but works for primitive arrays as well.
	 *
	 * @param array The array to reverse
	 * @return The reversed array, same as the original reference
	 */
	public static Object reverseP(Object array) {
		if(array == null)
			return array;
		if(array instanceof Object [])
			return reverse((Object []) array);
		Object temp;
		final int aLen = Array.getLength(array);
		for(int i = 0; i < aLen / 2; i++) {
			temp = Array.get(array, i);
			put(array, Array.get(array, aLen - i - 1), i);
			put(array, temp, aLen - i - 1);
		}
		return array;
	}

	/**
	 * @see DifferenceListenerE
	 *
	 * @param <T1> The type of the original array
	 * @param <T2> The type of the modifying array
	 */
	public static interface DifferenceListener<T1, T2> extends DifferenceListenerE<T1, T2, RuntimeException> {
		/**
		 * @see org.qommons.ArrayUtils.DifferenceListenerE#identity(java.lang.Object, java.lang.Object)
		 */
		@Override
		boolean identity(T1 o1, T2 o2);

		/**
		 * @see org.qommons.ArrayUtils.DifferenceListenerE#added(java.lang.Object, int, int)
		 */
		@Override
		T1 added(T2 o, int mIdx, int retIdx);

		/**
		 * @see org.qommons.ArrayUtils.DifferenceListenerE#removed(java.lang.Object, int, int, int)
		 */
		@Override
		T1 removed(T1 o, int oIdx, int incMod, int retIdx);

		/**
		 * @see org.qommons.ArrayUtils.DifferenceListenerE#set(java.lang.Object, int, int, java.lang.Object, int, int)
		 */
		@Override
		T1 set(T1 o1, int idx1, int incMod, T2 o2, int idx2, int retIdx);
	}

	/**
	 * <p>
	 * This listener contains all information needed to reconcile two arrays using the
	 * {@link ArrayUtils#adjust(Object[], Object[], org.qommons.ArrayUtils.DifferenceListenerE)} method.
	 * </p>
	 *
	 * <p>
	 * There are many different indices that may or may not be relevant to a particular listener:
	 * <ul>
	 * <li><b>oIdx:</b> The index of the element in the original array</li>
	 * <li><b>incMod:</b> The index of the element in a copy of the original array that has been modified incrementally for each add,
	 * remove, and reorder operation</li>
	 * <li><b>mIdx:</b> The index of the element in the modifier array</li>
	 * <li><b>retIdx:</b> The index that the returned element (if not null) will be at in the result array</li>
	 * </ul>
	 * oIdx and mIdx are self-explanatory. incMod and retIdx are useful for listeners that modify an external ordered set incrementally with
	 * each listener method invocation.
	 * </p>
	 *
	 * <p>
	 * <b>An Example</b><br />
	 * Suppose there is a list, <b>L</b>, whose data can only be modified incrementally by the methods add(value, index), remove(index), and
	 * move(fromIndex, toIndex), but can be accessed in batch by the getData method, which returns an array of all data in the list. Suppose
	 * the list needs to be modified to represent a new arbitrary set of data, <b>d</b>. <b>d</b> may or may not contain elements
	 * represented in <b>L</b>. These elements, if present, may be in different order and new items not present in <b>L</b> may be present
	 * in <b>d</b>. To modify <b>L</b> to represent the data in <b>d</b> in the correct order, the
	 * {@link ArrayUtils#adjust(Object[], Object[], DifferenceListenerE)} method should be called with <b>L</b>.getData(), <b>d</b>, and a
	 * listener whose methods perform the following operations:
	 * <ul>
	 * <li>{@link #identity(Object, Object)}: Tests the two elements to see if the item from <b>L</b> represents the item in <b>d</b>,
	 * possibly by simply calling {@link Object#equals(Object)}</li>
	 * <li>{@link #added(Object, int, int)}: Invokes <b>L</b>.add(o2, retIdx).</li>
	 * <li>{@link #removed(Object, int, int, int)}: Invokes <b>L</b>.remove(incMod). Using incMod accounts for any previous modifications
	 * that may have been performed on the list from the listener.</li>
	 * <li>{@link #set(Object, int, int, Object, int, int)}: Invokes <b>L</b>.move(incMod, retIdx). This again accounts for all previous
	 * changes to the list and moves the element to the index intended by the adjust method.</li>
	 * </ul>
	 * The end result of this invocation will be that <b>L</b> contains all the data in <b>d</b>, only the data in <b>d</b>, and is ordered
	 * identically to <b>d</b>. The returned array may be ignored.
	 * </p>
	 *
	 * <p>
	 * <b>Alternate Operation:</b><br />
	 * <ul>
	 * <li>If it is intended that the modification operation should only add data to <b>L</b>, the remove method may do nothing and return
	 * o. The return value will cause the adjust method to update future indexes, assuming that the value is kept and not removed.</li>
	 * <li>If order is not important or no move(fromIndex, toIndex) method exists, the set method may do nothing and return o1. This will
	 * have no effect on the result of the operation other than leaving the items originally in <b>L</b> (those that were also present in
	 * <b>d</b>) in their original order.</li>
	 * <li>Other permutations may exist depending on the business logic used by the listener.</li>
	 * </ul>
	 * </p>
	 *
	 * <p>
	 * The listener is entirely free to choose whether items are added or removed from the original array and its representations by
	 * modifying whether the return value from those methods is null. The adjust method does not care what is returned from the
	 * add/remove/set methods except whether the value is null. The listener is free to perform index moving operations or not. This method
	 * will never cause an index out of bounds error assuming the related data sets are not modified by anything other than the listener and
	 * the data in the arrays passed into the adjust method do not change.
	 * </p>
	 *
	 * @param <T1> The type of the original array
	 * @param <T2> The type of the modifying array
	 * @param <E> The type of exception that may be thrown
	 */
	public static interface DifferenceListenerE<T1, T2, E extends Throwable> {
		/**
		 * Tests the identity of an item from each of the two sets. This method should return true if one item is a representation of the
		 * other or both are a representation of the same piece of data.
		 *
		 * @param o1 The object from the first set
		 * @param o2 The object from the second set
		 * @return Whether the two objects are fundamentally equivalent
		 * @throws E If an error occurs in this method
		 */
		boolean identity(T1 o1, T2 o2) throws E;

		/**
		 * Called when a value is found in the second set that is not present in the first set
		 *
		 * @param o The unmatched object
		 * @param mIdx The index in the second array where the unmatched object was found
		 * @param retIdx The index that the new element will be inserted into the final array
		 * @return The new T1-type element to insert into the return array, or null if the new element is not to be inserted
		 * @throws E If an error occurs in this method
		 */
		T1 added(T2 o, int mIdx, int retIdx) throws E;

		/**
		 * Called when a value is found in the first set that is not present in the second set
		 *
		 * @param o The unmatched object
		 * @param oIdx The index in the first array where the unmatched object was found
		 * @param incMod The index where the unmatched element would occur the incrementally modified original array
		 * @param retIdx The index in the final array where the replacement will be located if a non-null value is returned
		 * @return null if the original object is to be removed, otherwise its replacement
		 * @throws E If an error occurs in this method
		 */
		T1 removed(T1 o, int oIdx, int incMod, int retIdx) throws E;

		/**
		 * Called when elements in the two arrays match
		 *
		 * @param o1 The element in the first array
		 * @param idx1 The index of the element in the first array
		 * @param incMod The index where the element in the original array would occur the incrementally modified original array
		 * @param o2 The element in the second array
		 * @param idx2 The index of the element in the second array
		 * @param retIdx The index of the returned element in the final array
		 * @return The element to be inserted in the final array, or null if the element is to be removed
		 * @throws E If an error occurs in this method
		 */
		T1 set(T1 o1, int idx1, int incMod, T2 o2, int idx2, int retIdx) throws E;
	}

	/**
	 * <p>
	 * Reconciles differences between two ordered sets of objects. Allows a programmer highly customized control between two different
	 * representations of a data set. The arrays are compared and the listener is notified when any differences are encountered, allowing it
	 * to determine the composition of the returned array and/or perform well-defined operations represented by the differences or
	 * similarities.
	 * </p>
	 * <p>
	 * For more information, see
	 * <a href="https://github.com/Updownquark/Qommons/wiki/ArrayUtils">https://github.com/Updownquark/Qommons/wiki/ArrayUtils</a>
	 * </p>
	 *
	 * @param <T1> The type of the original array
	 * @param <T2> The type of the modifying array
	 * @param <E> The type of exception that may be thrown
	 * @param original The original array
	 * @param modifier The modifying array
	 * @param dl The listener to determine how to deal with differences between the two arrays
	 * @return A final array that is the result of applying select changes between the original and the modifying arrays
	 * @throws E If the {@link DifferenceListenerE} throws an exception
	 */
	public static <T1, T2, E extends Throwable> T1 [] adjust(T1 [] original, T2 [] modifier, DifferenceListenerE<T1, T2, E> dl) throws E {
		ArrayAdjuster<T1, T2, E> adjuster = new ArrayAdjuster<>(original, modifier, dl);
		return adjuster.adjust();
	}

	/**
	 * @param <T1> The type of the original array
	 * @param <T2> The type of the modifying array
	 * @param <E> The type of exception that may be thrown
	 * @param original The original array
	 * @param modifier The modifying array
	 * @param dl The listener to determine how to deal with differences between the two arrays
	 * @throws E If the {@link DifferenceListenerE} throws an exception
	 * @see #adjust(Object[], Object[], DifferenceListenerE)
	 */
	public static <T1, T2, E extends Throwable> void adjustNoCreate(T1[] original, T2[] modifier, DifferenceListenerE<T1, T2, E> dl)
		throws E {
		ArrayAdjuster<T1, T2, E> adjuster = new ArrayAdjuster<>(original, modifier, dl);
		adjuster.noCreate().adjust();
	}

	static final Object NULL = new Object();

	/**
	 * Adjusts arrays. This is the more complicated and capable structure used by
	 * {@link ArrayUtils#adjust(Object[], Object[], DifferenceListenerE)}. In addition to all the functionality available to
	 * {@link ArrayUtils#adjust(Object[], Object[], DifferenceListenerE) adjust}, use of this class directly allows null elements to be
	 * returned in the result array. See {@link #nullElement()} for more information.
	 *
	 * @param <T1> The type of the original array
	 * @param <T2> The type of the modifying array
	 * @param <E> The type of exception that may be thrown
	 */
	public static class ArrayAdjuster<T1, T2, E extends Throwable> {
		private final T1 [] original;

		private final int [] oIdxAdj;

		private final int [] oMappings;

		private final T2 [] modifier;

		private final int [] mMappings;

		private final boolean [] entriesSet;

		private final DifferenceListenerE<T1, T2, E> dl;

		private int maxLength;

		private boolean isNullElement;
		private boolean createArray;

		/**
		 * Creates an adjuster that can adjust one array by another
		 *
		 * @param o The original array
		 * @param m The modified array
		 * @param listener The listener to determine how to deal with differences between the two arrays
		 * @see ArrayUtils#adjust(Object[], Object[], DifferenceListenerE)
		 */
		public ArrayAdjuster(T1 [] o, T2 [] m, DifferenceListenerE<T1, T2, E> listener) {
			original = o;
			oIdxAdj = new int[o.length];
			oMappings = new int[o.length];
			modifier = m;
			mMappings = new int[m.length];
			entriesSet = new boolean[m.length];
			dl = listener;
			createArray = true;
		}

		public ArrayAdjuster<T1, T2, E> noCreate() {
			createArray = false;
			return this;
		}

		private void init() throws E {
			int o, m, r = original.length + modifier.length;
			for(m = 0; m < modifier.length; m++)
				mMappings[m] = -1;
			int minM = 0;
			for(o = 0; o < original.length; o++) {
				oIdxAdj[o] = o;
				oMappings[o] = -1;
				for (m = minM; m < modifier.length; m++) {
					if(mMappings[m] >= 0)
						continue;
					if(dl.identity(original[o], modifier[m])) {
						oMappings[o] = m;
						mMappings[m] = o;
						r--;
						if (m == minM)
							minM++;
						break;
					}
				}
			}
			maxLength = r;
		}

		/**
		 * Adjusts the arrays set from the constructor
		 *
		 * @return The adjusted array
		 * @throws E If an error occurs in one of the listener's methods
		 * @see ArrayUtils#adjust(Object[], Object[], DifferenceListenerE)
		 */
		public T1 [] adjust() throws E {
			init();
			int m, o, r = 0;
			Object [] ret = new Object[maxLength];
			for(o = 0; o < original.length && oMappings[o] < 0; o++)
				if(remove(o, -1, ret, r))
					r++;
			for(m = 0; m < modifier.length; m++) {
				// Add or set each modifier
				o = mMappings[m];
				if(o >= 0) {
					if(set(o, m, ret, r))
						r++;
					/* Remove the originals that occur before the next match */
					for(o++; o < original.length && oMappings[o] < 0; o++) {
						if(ret[r] != null) {
							Object temp = ret[r];
							for(int r2 = r; r < ret.length - 1 && temp != null; r2++) {
								Object temp2 = ret[r2 + 1];
								ret[r2 + 1] = temp;
								temp = temp2;
							}
						}
						if(remove(o, m + 1, ret, r))
							r++;
					}
				} else {
					if(ret[r] != null) {
						Object temp = ret[r];
						for(int r2 = r; r < ret.length - 1 && temp != null; r2++) {
							Object temp2 = ret[r2 + 1];
							ret[r2 + 1] = temp;
							temp = temp2;
						}
					}
					if(add(m, ret, r))
						r++;
				}
			}

			for(int i = 0; i < r; i++)
				if(ret[i] == NULL)
					ret[i] = null;
			if (createArray) {
				T1[] actualRet = (T1[]) Array.newInstance(original.getClass().getComponentType(), r);
				System.arraycopy(ret, 0, actualRet, 0, r);
				return actualRet;
			} else
				return null;
		}

		/**
		 * Marks the current value as a null value. If an actual null were returned, adjust would interpret this as meaning the element
		 * should be removed from the array, with subsequent indices being affected. If this method is called from
		 * {@link DifferenceListenerE}.add, remove, or set, the element's place will be saved and that element in the returned array will be
		 * null.
		 */
		public void nullElement() {
			isNullElement = true;
		}

		static void mergeSort(int [] order, int [] distances, int start, int end) {
			if(end - start <= 1)
				return;
			int mid = (start + end + 1) / 2;
			mergeSort(order, distances, start, mid);
			mergeSort(order, distances, mid, end);
			while(start < mid && mid < end) {
				if(distances[start] < distances[mid]) // Reverse order
				{
					int temp = distances[mid];
					int temp2 = order[mid];
					for(int i = mid; i > start; i--) {
						distances[i] = distances[i - 1];
						order[i] = order[i - 1];
					}
					distances[start] = temp;
					order[start] = temp2;
					mid++;
				}
				start++;
			}
		}

		private boolean add(int m, Object [] ret, int r) throws E {
			entriesSet[m] = true;
			T1 item = dl.added(modifier[m], m, r);
			if(isNullElement) {
				item = (T1) NULL;
				isNullElement = false;
			}
			// Adjust the incremental modification indexes
			if(item != null) {
				ret[r] = item;
				for(int i = 0; i < oIdxAdj.length; i++)
					if(oIdxAdj[i] >= r)
						oIdxAdj[i]++;
			} else {
				for(; r < ret.length - 1; r++)
					ret[r] = ret[r + 1];
			}
			return item != null;
		}

		private boolean remove(int o, int m, Object [] ret, int r) throws E {
			T1 item = dl.removed(original[o], o, oIdxAdj[o], r);
			if(isNullElement) {
				item = (T1) NULL;
				isNullElement = false;
			}
			// Adjust the incremental modification indexes
			if(item == null) {
				oIdxAdj[o] = -1;
				for(; o < oIdxAdj.length; o++)
					oIdxAdj[o]--;
			} else
				ret[r] = item;
			return item != null;
		}

		private boolean set(int o, int m, Object [] ret, int r) throws E {
			if(entriesSet[m])
				return ret[r] != null;
			if(oIdxAdj[o] > r && oIdxAdj[o] - r <= 10) {
				/* If a few elements have been moved forward several indices, we want to fire a
				 * few move events on those elements rather than many move events for a few
				 * index differences. */
				int o2;
				for(o2 = o - 1; o2 >= 0; o2--)
					if(oMappings[o2] > m)
						set(o2, oMappings[o2], ret, r + oMappings[o2] - m);
			}
			entriesSet[m] = true;
			T1 item = dl.set(original[o], o, oIdxAdj[o], modifier[m], m, r);
			if(isNullElement) {
				item = (T1) NULL;
				isNullElement = false;
			}
			// Adjust the incremental modification indexes
			if(item != null) {
				ret[r] = item;
				int oAdj = oIdxAdj[o];
				if(r > oAdj) { // Element moved forward--decrement incMods up to the new index
					for(int i = 0; i < oIdxAdj.length; i++)
						if(oIdxAdj[i] >= oAdj && oIdxAdj[i] <= r)
							oIdxAdj[i]--;
				} else if(r < oAdj) { // Element moved backward--increment incMods up to the original index
					for(int i = 0; i < oIdxAdj.length; i++)
						if(oIdxAdj[i] >= r && oIdxAdj[i] < oAdj)
							oIdxAdj[i]++;
				}
			} else {
				oIdxAdj[o] = -1;
				for(int i = 0; i < oIdxAdj.length; i++)
					if(oIdxAdj[i] > r)
						oIdxAdj[i]--;
				for(; r < ret.length - 1; r++)
					ret[r] = ret[r + 1];
			}
			return item != null;
		}
	}

	/**
	 * The {@link List} version of {@link #adjust(Object[], Object[], DifferenceListenerE)}. In this version, the <code>original</code> list
	 * passed to the method may be modified.
	 *
	 * @param <T1> The type of the original list
	 * @param <T2> The type of the modifying list
	 * @param <E> The type of exception that may be thrown
	 * @param original The original list
	 * @param modifier The modifying list
	 * @param dl The listener to determine how to deal with differences between the two lists
	 * @throws E If the {@link DifferenceListenerE} throws an exception
	 */
	public static <T1, T2, E extends Throwable> void adjust(List<T1> original, List<T2> modifier, DifferenceListenerE<T1, T2, E> dl)
		throws E {
		ArrayAdjuster<T1, T2, E> adjuster = new ArrayAdjuster<>((T1 []) original.toArray(), (T2 []) modifier.toArray(),
			new DifferenceListenerE<T1, T2, E>() {
				@Override
				public boolean identity(T1 o1, T2 o2) throws E {
					return dl.identity(o1, o2);
				}

				@Override
				public T1 added(T2 o, int mIdx, int retIdx) throws E {
					T1 newValue = dl.added(o, mIdx, retIdx);
					if(newValue != null)
						original.add(retIdx, newValue);
					return newValue;
				}

				@Override
				public T1 removed(T1 o, int oIdx, int incMod, int retIdx) throws E {
					T1 keepValue = dl.removed(o, oIdx, incMod, retIdx);
					if(keepValue == null)
						original.remove(incMod);
					else
						original.set(incMod, keepValue);
					return keepValue;
				}

				@Override
				public T1 set(T1 o1, int idx1, int incMod, T2 o2, int idx2, int retIdx) throws E {
					T1 replaceValue = dl.set(o1, idx1, incMod, o2, idx2, retIdx);
					if(replaceValue == null)
						original.remove(incMod);
					else if (incMod == retIdx)
						original.set(incMod, replaceValue);
					else {
						original.remove(incMod);
						original.add(retIdx, replaceValue);
					}
					return replaceValue;
				}
			});
		adjuster.noCreate().adjust();
	}

	/**
	 * A listener used for {@link #sort(Object [], SortListener)}
	 *
	 * @param <T> The type of object to sort
	 */
	public static interface SortListener<T> extends java.util.Comparator<T> {
		/**
		 * Called just <u>after</u> two elements are swapped.
		 *
		 * @param o1 The first element being moved
		 * @param idx1 The index (in the pre-swap array) of the first element
		 * @param o2 The second element being moved
		 * @param idx2 The index (in the pre-swap array) of the second element
		 */
		void swapped(T o1, int idx1, T o2, int idx2);
	}

	/**
	 * Sorts an array, allowing for complex operations during the sort, such as sorting related arrays simultaneously.
	 *
	 * This is an implementation of selection sort. Selection sort is used because although it may perform many more comparison operations
	 * than other algorithms, there is no other sorting algorithm that performs fewer swaps. It is anticipated that this method will be used
	 * most often in the case that multiple operations must take place during a swap, while comparison should be relatively quick.
	 *
	 * @param <T> The type of the array to sort
	 * @param array The array to sort
	 * @param listener The listener to use for comparisons and to notify of swapping
	 */
	public static <T> void sort(T [] array, SortListener<T> listener) {
		for(int i = 0; i < array.length - 1; i++) {
			int min = findMin(array, i, listener);
			if(min != i) {
				T ta = array[i];
				T tb = array[min];
				array[i] = tb;
				array[min] = ta;
				listener.swapped(ta, i, tb, min);
			}
		}
	}

	private static <T> int findMin(T [] array, int start, SortListener<T> listener) {
		int minIdx = start;
		for(int i = start + 1; i < array.length; i++)
			if(listener.compare(array[i], array[minIdx]) < 0)
				minIdx = i;
		return minIdx;
	}

	/** Represents some statistical information calculated on a set of float data */
	public static class ArrayStatistics {
		/**
		 * The smallest non-NaN, non-infinite datum encountered by this statistics set
		 */
		public float min;

		/**
		 * The largest non-NaN, non-infinite datum encountered by this statistics set
		 */
		public float max;

		/**
		 * The number of NaN data encountered by this statistics set
		 */
		public int naNCount;

		/**
		 * The number of +Inf data encountered by this statistics set
		 */
		public int posInfCount;

		/**
		 * The number of -Inf data encountered by this statistics set
		 */
		public int negInfCount;

		/**
		 * The number of non-NaN, non-infinite data encountered by this statistics set
		 */
		public int validCount;

		/**
		 * The mean value of all non-NaN, non-infinite data encountered by this statistics set
		 */
		public float mean;

		/**
		 * A running data measure that allows the standard deviation of all non-NaN, non-infinite data encountered by this statistics set
		 */
		private float q;

		/**
		 * Creates an ArrayStatistics set
		 */
		public ArrayStatistics() {
			min = Float.MAX_VALUE;
			max = Float.MIN_VALUE;
			mean = 0;
			q = Float.NaN;
			validCount = 0;
			naNCount = 0;
			posInfCount = 0;
			negInfCount = 0;
		}

		/**
		 * Adds a value to this statistics set
		 *
		 * @param value The value to analyze
		 */
		public void inputValue(float value) {
			if(Float.isNaN(value))
				naNCount++;
			else if(Float.isInfinite(value)) {
				if(value > 0)
					posInfCount++;
				else
					negInfCount++;
			} else if(validCount == 0) {
				mean = value;
				q = 0;
				validCount++;
			} else {
				if(value < min)
					min = value;
				if(value > max)
					max = value;
				q = q + (validCount * (mean - value) * (mean - value)) / (validCount + 1);
				validCount++;
				mean = mean + (value - mean) / validCount;
			}
		}

		/**
		 * @return The standard deviation of all non-NaN, non-infinite data encountered by this statistics set
		 */
		public float getSigma() {
			return (float) Math.sqrt(q / (validCount - 1));
		}

		/**
		 * @return The total number of data encountered by this statistics set
		 */
		public int getTotalCount() {
			return validCount + naNCount + posInfCount + negInfCount;
		}

		@Override
		public String toString() {
			StringBuilder ret = new StringBuilder();
			ret.append(getTotalCount());
			ret.append(" values ranged ");
			ret.append(min);
			ret.append(" to ");
			ret.append(max);
			ret.append("; mean=");
			ret.append(mean);
			ret.append(", st.dev.=");
			ret.append(getSigma());
			ret.append("; ");
			ret.append(naNCount);
			ret.append("NaN, ");
			ret.append(posInfCount);
			ret.append("+Inf, ");
			ret.append(negInfCount);
			ret.append("-Inf");
			return ret.toString();
		}
	}

	/**
	 * Performs a simple statistical analysis of an array of floats
	 *
	 * @param array An n-dimensional array of floats
	 * @param stats The ArrayStatistics object to populate, or null to create a new one
	 * @return The statistics object
	 */
	public static ArrayStatistics getStatistics(Object array, ArrayStatistics stats) {
		if(array == null)
			return null;
		if(stats == null)
			stats = new ArrayStatistics();
		if(array instanceof Object []) {
			for(Object subArray : (Object []) array)
				getStatistics(subArray, stats);
			return stats;
		}
		if(!(array instanceof float []))
			throw new IllegalArgumentException("Cannot statistically analyze a " + array.getClass().getName() + " array");
		for(float f : (float []) array)
			stats.inputValue(f);
		return stats;
	}

	/**
	 * A testing method
	 *
	 * @param args The command-line arguments. The first argument is used to determine what test to run.
	 */
	public static void main(String [] args) {
		String test;
		if(args.length == 0)
			test = "intSort";
		else
			test = args[0];
		if(test.equals("intSort")) {
			int [] random = new int[10000];
			int [] random2 = new int[random.length];
			for(int i = 0; i < random.length; i++)
				random[i] = QommonsUtils.getRandomInt();
			ArrayAdjuster.mergeSort(random2, random, 0, random.length);
			boolean sorted = true;
			for(int i = 0; i < random.length - 1; i++)
				if(random[i] < random[i + 1]) {
					sorted = false;
					break;
				}
			System.out.println("Sort " + (sorted ? "succeeded" : "failed"));
		} else if(test.equals("adjust")) {
			final Integer [] start = new Integer[25];
			for(int i = 0; i < start.length; i++)
				start[i] = Integer.valueOf(i);
			Integer [] modifier = new Integer[start.length];
			for(int i = 0; i < modifier.length; i++) {
				if(i % 5 != 0)
					modifier[i] = Integer.valueOf(i);
				else
					modifier[i] = Integer.valueOf(i / 5 * start.length);
			}
			Integer [] result = adjust(start, modifier, new DifferenceListener<Integer, Integer>() {
				@Override
				public boolean identity(Integer o1, Integer o2) {
					return o1.equals(o2);
				}

				@Override
				public Integer added(Integer o, int mIdx, int retIdx) {
					return o;
				}

				@Override
				public Integer removed(Integer o, int oIdx, int oIdxAdj, int retIdx) {
					return o;
				}

				@Override
				public Integer set(Integer o1, int idx1, int oIdxAdj, Integer o2, int idx2, int retIdx) {
					if(o1.intValue() % 5 == 2)
						return null;
					return o1;
				}
			});
			System.out.println("Original array=" + toString(start));
			System.out.println("Modifier array=" + toString(modifier));
			System.out.println("Adjusted array=" + toString(result));
		} else
			throw new IllegalArgumentException("Unrecognized test: " + test);
	}
}<|MERGE_RESOLUTION|>--- conflicted
+++ resolved
@@ -503,54 +503,30 @@
 	 *         <code>-(index+1)</code>, where <code>index</code> is the index where such an index would be inserted into the search domain
 	 */
 	public static int binarySearch(int min, int max, IntComparable search) {
-		return binarySearch(new int[] { min, max }, search);
-	}
-
-	/**
-	 * An abstract binary search method that can search through anything by index and makes its context public.
-	 * 
-	 * @param minMax A 2-element array containing the current lowest index in the search domain and the current highest index in the search
-	 *        domain
-	 * @param search The indexed search function
-	 * @return The <code>index</code> in the search domain for which
-	 *         <code>search.{@link IntComparable#compareTo(int) compareTo}(index)==0</code> if such an index exists; otherwise
-	 *         <code>-(index+1)</code>, where <code>index</code> is the index where such an index would be inserted into the search domain
-	 */
-	public static int binarySearch(int[] minMax, IntComparable search) {
-		if (minMax[0] > minMax[1])
+		if (min > max)
 			return -1;
 		int mid = -1;
 		int comp = 0;
-<<<<<<< HEAD
-		while (minMax[0] < minMax[1]) {
-			mid = (minMax[0] + minMax[1]) >>> 1;
-=======
 		while (min < max) {
 			mid = (min + max) / 2;
->>>>>>> 61ee7b39
 			comp = search.compareTo(mid);
 			if (comp > 0)
-				minMax[0] = mid + 1;
+				min = mid + 1;
 			else if (comp < 0)
-				minMax[1] = mid - 1;
+				max = mid - 1;
 			else
 				return mid;
 		}
-		if (mid != minMax[0])
-			comp = search.compareTo(minMax[0]);
+		if (mid != min)
+			comp = search.compareTo(min);
 		if (comp == 0)
-			return minMax[0];
+			return min;
 		else if (comp > 0)
-<<<<<<< HEAD
-			minMax[0]++;
-		return -(minMax[0] + 1);
-=======
 			min++;
 		if (min < 0) // We'll tolerate negative indexes, but the information that an exact match wasn't found can't be conveyed in this case
 			return min;
 		else
 			return -(min + 1);
->>>>>>> 61ee7b39
 	}
 
 	/**
@@ -1670,8 +1646,8 @@
 					ret[i] = null;
 			if (createArray) {
 				T1[] actualRet = (T1[]) Array.newInstance(original.getClass().getComponentType(), r);
-				System.arraycopy(ret, 0, actualRet, 0, r);
-				return actualRet;
+			System.arraycopy(ret, 0, actualRet, 0, r);
+			return actualRet;
 			} else
 				return null;
 		}
