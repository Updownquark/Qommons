--- conflicted
+++ resolved
@@ -161,7 +161,7 @@
 			return -1;
 		return getLocker().doOptimistically(-1, //
 			(init, ctx) -> {
-		BinaryTreeNode<E> root = getRoot();
+				BinaryTreeNode<E> root = getRoot();
 				if (root == null)
 					return -1;
 				return root.indexFor(node -> search.compareTo(node.get()), ctx);
@@ -184,7 +184,7 @@
 			&& theCompare.compare(right.get(), value) == 0; right = right.getClosest(false)) {
 			if (Objects.equals(right.get(), value))
 				return right;
-	}
+		}
 		return null;
 	}
 
@@ -300,7 +300,7 @@
 			int compare = theCompare.compare(result.get(), value);
 			if (isDistinct) {
 				if (compare == 0)
-				return null;
+					return null;
 			} else {
 				while (compare == 0) {
 					BinaryTreeNode<E> adj = getAdjacentElement(result.getElementId(), !first);
@@ -349,11 +349,7 @@
 	@Override
 	public boolean isConsistent(ElementId element) {
 		return super.isConsistent(element, theCompare, isDistinct);
-<<<<<<< HEAD
-		}
-=======
-	}
->>>>>>> 4f81cf60
+		}
 
 	@Override
 	public <X> boolean repair(ElementId element, RepairListener<E, X> listener) {
@@ -363,11 +359,7 @@
 	@Override
 	public boolean checkConsistency() {
 		return super.checkConsistency(theCompare, isDistinct);
-<<<<<<< HEAD
-			}
-=======
-	}
->>>>>>> 4f81cf60
+			}
 
 	@Override
 	public <X> boolean repair(RepairListener<E, X> listener) {
