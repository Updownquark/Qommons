package org.qommons.tree;

import java.util.Collection;
import java.util.Comparator;
import java.util.SortedSet;

import org.qommons.collect.CollectionLockingStrategy;

<<<<<<< HEAD
/**
 * A {@link BetterSortedSet} backed by a tree structure.
 * 
 * @param <E> The type of values in the set
 */
public class BetterTreeSet<E> extends SortedTreeList<E> implements BetterSortedSet<E> {
	/**
	 * @param safe Whether the set should be thread-safe or fail-fast
	 * @param compare The comparator to order the set's values
	 */
=======
public class BetterTreeSet<E> extends SortedTreeList<E> implements TreeBasedSet<E> {
>>>>>>> 61ee7b39
	public BetterTreeSet(boolean safe, Comparator<? super E> compare) {
		super(safe, compare);
	}

	/**
	 * @param locker The locking strategy for the set
	 * @param compare The comparator to order the set's values
	 */
	public BetterTreeSet(CollectionLockingStrategy locker, Comparator<? super E> compare) {
		super(locker, compare);
	}

	public BetterTreeSet(boolean safe, SortedSet<E> values) {
		super(safe, values);
	}

	public BetterTreeSet(CollectionLockingStrategy locker, SortedSet<E> values) {
		super(locker, values);
	}

	@Override
	public BetterTreeSet<E> withAll(Collection<? extends E> values) {
		super.withAll(values);
		return this;
	}
}<|MERGE_RESOLUTION|>--- conflicted
+++ resolved
@@ -6,20 +6,16 @@
 
 import org.qommons.collect.CollectionLockingStrategy;
 
-<<<<<<< HEAD
 /**
  * A {@link BetterSortedSet} backed by a tree structure.
  * 
  * @param <E> The type of values in the set
  */
-public class BetterTreeSet<E> extends SortedTreeList<E> implements BetterSortedSet<E> {
+public class BetterTreeSet<E> extends SortedTreeList<E> implements TreeBasedSet<E> {
 	/**
 	 * @param safe Whether the set should be thread-safe or fail-fast
 	 * @param compare The comparator to order the set's values
 	 */
-=======
-public class BetterTreeSet<E> extends SortedTreeList<E> implements TreeBasedSet<E> {
->>>>>>> 61ee7b39
 	public BetterTreeSet(boolean safe, Comparator<? super E> compare) {
 		super(safe, compare);
 	}
